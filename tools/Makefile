--- conflicted
+++ resolved
@@ -34,11 +34,7 @@
                  bugpoint llvm-bcanalyzer \
                  llvm-diff macho-dump llvm-objdump llvm-readobj \
 	         llvm-rtdyld llvm-dwarfdump llvm-cov \
-<<<<<<< HEAD
-	         llvm-size llvm-stress bc-wrap pso-stub
-=======
-	         llvm-size llvm-stress llvm-mcmarkup
->>>>>>> cfe09ed2
+	         llvm-size llvm-stress llvm-mcmarkup bc-wrap pso-stub
 
 # Let users override the set of tools to build from the command line.
 ifdef ONLY_TOOLS
