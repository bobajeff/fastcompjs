--- conflicted
+++ resolved
@@ -9,11 +9,7 @@
 
 LEVEL := ../..
 TOOLNAME := llvm-nm
-<<<<<<< HEAD
-LINK_COMPONENTS := archive bitreader naclbitreader object
-=======
-LINK_COMPONENTS := bitreader object
->>>>>>> 5b8f1242
+LINK_COMPONENTS := bitreader naclbitreader object
 
 # This tool has no plugins, optimize startup time.
 TOOL_NO_EXPORTS := 1
