//===- bugpoint.cpp - The LLVM Bugpoint utility ---------------------------===//
//
//                     The LLVM Compiler Infrastructure
//
// This file is distributed under the University of Illinois Open Source
// License. See LICENSE.TXT for details.
//
//===----------------------------------------------------------------------===//
//
// This program is an automated compiler debugger tool.  It is used to narrow
// down miscompilations and crash problems to a specific pass in the compiler,
// and the specific Module or Function input that is causing the problem.
//
//===----------------------------------------------------------------------===//

#include "BugDriver.h"
#include "ToolRunner.h"
#include "llvm/IR/LLVMContext.h"
#include "llvm/IR/LegacyPassNameParser.h"
#include "llvm/LinkAllIR.h"
#include "llvm/LinkAllPasses.h"
#include "llvm/PassManager.h"
#include "llvm/Support/CommandLine.h"
#include "llvm/Support/ManagedStatic.h"
#include "llvm/Support/PluginLoader.h"
#include "llvm/Support/PrettyStackTrace.h"
#include "llvm/Support/Process.h"
#include "llvm/Support/Signals.h"
#include "llvm/Support/Valgrind.h"
#include "llvm/Transforms/IPO/PassManagerBuilder.h"

//Enable this macro to debug bugpoint itself.
//#define DEBUG_BUGPOINT 1

using namespace llvm;

static cl::opt<bool>
FindBugs("find-bugs", cl::desc("Run many different optimization sequences "
                               "on program to find bugs"), cl::init(false));

static cl::list<std::string>
InputFilenames(cl::Positional, cl::OneOrMore,
               cl::desc("<input llvm ll/bc files>"));

static cl::opt<unsigned>
TimeoutValue("timeout", cl::init(300), cl::value_desc("seconds"),
             cl::desc("Number of seconds program is allowed to run before it "
                      "is killed (default is 300s), 0 disables timeout"));

static cl::opt<int>
MemoryLimit("mlimit", cl::init(-1), cl::value_desc("MBytes"),
            cl::desc("Maximum amount of memory to use. 0 disables check."
                     " Defaults to 300MB (800MB under valgrind)."));

static cl::opt<bool>
UseValgrind("enable-valgrind",
            cl::desc("Run optimizations through valgrind"));

// The AnalysesList is automatically populated with registered Passes by the
// PassNameParser.
//
static cl::list<const PassInfo*, bool, PassNameParser>
PassList(cl::desc("Passes available:"), cl::ZeroOrMore);

static cl::opt<bool>
StandardCompileOpts("std-compile-opts",
                   cl::desc("Include the standard compile time optimizations"));

static cl::opt<bool>
StandardLinkOpts("std-link-opts",
                 cl::desc("Include the standard link time optimizations"));

static cl::opt<bool>
OptLevelO1("O1",
           cl::desc("Optimization level 1. Identical to 'opt -O1'"));

static cl::opt<bool>
OptLevelO2("O2",
           cl::desc("Optimization level 2. Identical to 'opt -O2'"));

static cl::opt<bool>
OptLevelO3("O3",
           cl::desc("Optimization level 3. Identical to 'opt -O3'"));

static cl::opt<std::string>
OverrideTriple("mtriple", cl::desc("Override target triple for module"));

/// BugpointIsInterrupted - Set to true when the user presses ctrl-c.
bool llvm::BugpointIsInterrupted = false;

#ifndef DEBUG_BUGPOINT
static void BugpointInterruptFunction() {
  BugpointIsInterrupted = true;
}
#endif

// Hack to capture a pass list.
namespace {
  class AddToDriver : public FunctionPassManager {
    BugDriver &D;
  public:
    AddToDriver(BugDriver &_D) : FunctionPassManager(nullptr), D(_D) {}

    void add(Pass *P) override {
      const void *ID = P->getPassID();
      const PassInfo *PI = PassRegistry::getPassRegistry()->getPassInfo(ID);
      D.addPass(PI->getPassArgument());
    }
  };
}

#ifdef LINK_POLLY_INTO_TOOLS
namespace polly {
void initializePollyPasses(llvm::PassRegistry &Registry);
}
#endif

int main(int argc, char **argv) {
#ifndef DEBUG_BUGPOINT
  llvm::sys::PrintStackTraceOnErrorSignal();
  llvm::PrettyStackTraceProgram X(argc, argv);
  llvm_shutdown_obj Y;  // Call llvm_shutdown() on exit.
#endif

  // Initialize passes
  PassRegistry &Registry = *PassRegistry::getPassRegistry();
  initializeCore(Registry);
  initializeScalarOpts(Registry);
  initializeObjCARCOpts(Registry);
  initializeVectorization(Registry);
  initializeIPO(Registry);
  initializeAnalysis(Registry);
  initializeIPA(Registry);
  initializeTransformUtils(Registry);
  initializeInstCombine(Registry);
  initializeInstrumentation(Registry);
  initializeTarget(Registry);

<<<<<<< HEAD
#ifdef LINK_POLLY_INTO_TOOLS
  polly::initializePollyPasses(Registry);
#endif

=======
  // @LOCALMOD-BEGIN
  initializeAddPNaClExternalDeclsPass(Registry);
  initializeAllocateDataSegmentPass(Registry);
  initializeBackendCanonicalizePass(Registry);
  initializeCanonicalizeMemIntrinsicsPass(Registry);
  initializeConstantInsertExtractElementIndexPass(Registry);
  initializeExpandAllocasPass(Registry);
  initializeExpandArithWithOverflowPass(Registry);
  initializeExpandByValPass(Registry);
  initializeExpandConstantExprPass(Registry);
  initializeExpandCtorsPass(Registry);
  initializeExpandGetElementPtrPass(Registry);
  initializeExpandIndirectBrPass(Registry);
  initializeExpandShuffleVectorPass(Registry);
  initializeExpandSmallArgumentsPass(Registry);
  initializeExpandStructRegsPass(Registry);
  initializeExpandTlsConstantExprPass(Registry);
  initializeExpandTlsPass(Registry);
  initializeExpandVarArgsPass(Registry);
  initializeFixVectorLoadStoreAlignmentPass(Registry);
  initializeFlattenGlobalsPass(Registry);
  initializeGlobalCleanupPass(Registry);
  initializeGlobalizeConstantVectorsPass(Registry);
  initializeInsertDivideCheckPass(Registry);
  initializePNaClABIVerifyFunctionsPass(Registry);
  initializePNaClABIVerifyModulePass(Registry);
  initializePNaClSjLjEHPass(Registry);
  initializePromoteI1OpsPass(Registry);
  initializePromoteIntegersPass(Registry);
  initializeRemoveAsmMemoryPass(Registry);
  initializeReplacePtrsWithIntsPass(Registry);
  initializeResolveAliasesPass(Registry);
  initializeResolvePNaClIntrinsicsPass(Registry);
  initializeRewriteAtomicsPass(Registry);
  initializeRewriteLLVMIntrinsicsPass(Registry);
  initializeRewritePNaClLibraryCallsPass(Registry);
  initializeSandboxIndirectCallsPass(Registry);
  initializeSandboxMemoryAccessesPass(Registry);
  initializeStripAttributesPass(Registry);
  initializeStripMetadataPass(Registry);
  // @LOCALMOD-END
  
>>>>>>> e66462b6
  cl::ParseCommandLineOptions(argc, argv,
                              "LLVM automatic testcase reducer. See\nhttp://"
                              "llvm.org/cmds/bugpoint.html"
                              " for more information.\n");
#ifndef DEBUG_BUGPOINT
  sys::SetInterruptFunction(BugpointInterruptFunction);
#endif

  LLVMContext& Context = getGlobalContext();
  // If we have an override, set it and then track the triple we want Modules
  // to use.
  if (!OverrideTriple.empty()) {
    TargetTriple.setTriple(Triple::normalize(OverrideTriple));
    outs() << "Override triple set to '" << TargetTriple.getTriple() << "'\n";
  }

  if (MemoryLimit < 0) {
    // Set the default MemoryLimit.  Be sure to update the flag's description if
    // you change this.
    if (sys::RunningOnValgrind() || UseValgrind)
      MemoryLimit = 800;
    else
      MemoryLimit = 300;
  }

  BugDriver D(argv[0], FindBugs, TimeoutValue, MemoryLimit,
              UseValgrind, Context);
  if (D.addSources(InputFilenames)) return 1;

  AddToDriver PM(D);
  if (StandardCompileOpts) {
    PassManagerBuilder Builder;
    Builder.OptLevel = 3;
    Builder.Inliner = createFunctionInliningPass();
    Builder.populateModulePassManager(PM);
  }

  if (StandardLinkOpts) {
    PassManagerBuilder Builder;
    Builder.populateLTOPassManager(PM, /*Internalize=*/true,
                                   /*RunInliner=*/true);
  }

  if (OptLevelO1 || OptLevelO2 || OptLevelO3) {
    PassManagerBuilder Builder;
    if (OptLevelO1)
      Builder.Inliner = createAlwaysInlinerPass();
    else if (OptLevelO2)
      Builder.Inliner = createFunctionInliningPass(225);
    else
      Builder.Inliner = createFunctionInliningPass(275);

    // Note that although clang/llvm-gcc use two separate passmanagers
    // here, it shouldn't normally make a difference.
    Builder.populateFunctionPassManager(PM);
    Builder.populateModulePassManager(PM);
  }

  for (std::vector<const PassInfo*>::iterator I = PassList.begin(),
         E = PassList.end();
       I != E; ++I) {
    const PassInfo* PI = *I;
    D.addPass(PI->getPassArgument());
  }

  // Bugpoint has the ability of generating a plethora of core files, so to
  // avoid filling up the disk, we prevent it
#ifndef DEBUG_BUGPOINT
  sys::Process::PreventCoreFiles();
#endif

  std::string Error;
  bool Failure = D.run(Error);
  if (!Error.empty()) {
    errs() << Error;
    return 1;
  }
  return Failure;
}<|MERGE_RESOLUTION|>--- conflicted
+++ resolved
@@ -136,12 +136,10 @@
   initializeInstrumentation(Registry);
   initializeTarget(Registry);
 
-<<<<<<< HEAD
 #ifdef LINK_POLLY_INTO_TOOLS
   polly::initializePollyPasses(Registry);
 #endif
 
-=======
   // @LOCALMOD-BEGIN
   initializeAddPNaClExternalDeclsPass(Registry);
   initializeAllocateDataSegmentPass(Registry);
@@ -184,7 +182,6 @@
   initializeStripMetadataPass(Registry);
   // @LOCALMOD-END
   
->>>>>>> e66462b6
   cl::ParseCommandLineOptions(argc, argv,
                               "LLVM automatic testcase reducer. See\nhttp://"
                               "llvm.org/cmds/bugpoint.html"
