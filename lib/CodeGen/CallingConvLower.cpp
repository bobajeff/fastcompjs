--- conflicted
+++ resolved
@@ -32,12 +32,8 @@
   // No stack is used.
   StackOffset = 0;
 
-<<<<<<< HEAD
-  clearFirstByValReg();
+  clearByValRegsInfo();
   clearHasByValInRegPosition(); // @LOCALMOD.
-=======
-  clearByValRegsInfo();
->>>>>>> 7dfcb84f
   UsedRegs.resize((TRI.getNumRegs()+31)/32);
 }
 
