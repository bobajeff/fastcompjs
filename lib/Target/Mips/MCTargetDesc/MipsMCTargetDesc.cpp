//===-- MipsMCTargetDesc.cpp - Mips Target Descriptions -------------------===//
//
//                     The LLVM Compiler Infrastructure
//
// This file is distributed under the University of Illinois Open Source
// License. See LICENSE.TXT for details.
//
//===----------------------------------------------------------------------===//
//
// This file provides Mips specific target descriptions.
//
//===----------------------------------------------------------------------===//

#include "MCTargetDesc/MipsELFStreamer.h"
#include "MipsMCTargetDesc.h"
#include "InstPrinter/MipsInstPrinter.h"
#include "MipsMCAsmInfo.h"
#include "llvm/MC/MCCodeGenInfo.h"
#include "llvm/MC/MCInstrInfo.h"
#include "llvm/MC/MCRegisterInfo.h"
#include "llvm/MC/MCStreamer.h"
#include "llvm/MC/MCSubtargetInfo.h"
#include "llvm/MC/MachineLocation.h"
#include "llvm/Support/ErrorHandling.h"
#include "llvm/Support/TargetRegistry.h"

#define GET_INSTRINFO_MC_DESC
#include "MipsGenInstrInfo.inc"

#define GET_SUBTARGETINFO_MC_DESC
#include "MipsGenSubtargetInfo.inc"

#define GET_REGINFO_MC_DESC
#include "MipsGenRegisterInfo.inc"

using namespace llvm;

static std::string ParseMipsTriple(StringRef TT, StringRef CPU) {
  std::string MipsArchFeature;
  size_t DashPosition = 0;
  StringRef TheTriple;

  // Let's see if there is a dash, like mips-unknown-linux.
  DashPosition = TT.find('-');

  if (DashPosition == StringRef::npos) {
    // No dash, we check the string size.
    TheTriple = TT.substr(0);
  } else {
    // We are only interested in substring before dash.
    TheTriple = TT.substr(0,DashPosition);
  }

  if (TheTriple == "mips" || TheTriple == "mipsel") {
    if (CPU.empty() || CPU == "mips32") {
      MipsArchFeature = "+mips32";
    } else if (CPU == "mips32r2") {
      MipsArchFeature = "+mips32r2";
    }
  } else {
      if (CPU.empty() || CPU == "mips64") {
        MipsArchFeature = "+mips64";
      } else if (CPU == "mips64r2") {
        MipsArchFeature = "+mips64r2";
      }
  }
  return MipsArchFeature;
}

static MCInstrInfo *createMipsMCInstrInfo() {
  MCInstrInfo *X = new MCInstrInfo();
  InitMipsMCInstrInfo(X);
  return X;
}

static MCRegisterInfo *createMipsMCRegisterInfo(StringRef TT) {
  MCRegisterInfo *X = new MCRegisterInfo();
  InitMipsMCRegisterInfo(X, Mips::RA);
  return X;
}

static MCSubtargetInfo *createMipsMCSubtargetInfo(StringRef TT, StringRef CPU,
                                                  StringRef FS) {
  std::string ArchFS = ParseMipsTriple(TT,CPU);
  if (!FS.empty()) {
    if (!ArchFS.empty())
      ArchFS = ArchFS + "," + FS.str();
    else
      ArchFS = FS;
  }
  MCSubtargetInfo *X = new MCSubtargetInfo();
  InitMipsMCSubtargetInfo(X, TT, CPU, ArchFS);
  return X;
}

static MCAsmInfo *createMipsMCAsmInfo(const Target &T, StringRef TT) {
  MCAsmInfo *MAI = new MipsMCAsmInfo(T, TT);

  MachineLocation Dst(MachineLocation::VirtualFP);
  MachineLocation Src(Mips::SP, 0);
  MAI->addInitialFrameState(0, Dst, Src);

  return MAI;
}

static MCCodeGenInfo *createMipsMCCodeGenInfo(StringRef TT, Reloc::Model RM,
                                              CodeModel::Model CM,
                                              CodeGenOpt::Level OL) {
  MCCodeGenInfo *X = new MCCodeGenInfo();
  if (CM == CodeModel::JITDefault)
    RM = Reloc::Static;
  else if (RM == Reloc::Default)
    RM = Reloc::PIC_;
  X->InitMCCodeGenInfo(RM, CM, OL);
  return X;
}

static MCInstPrinter *createMipsMCInstPrinter(const Target &T,
                                              unsigned SyntaxVariant,
                                              const MCAsmInfo &MAI,
                                              const MCInstrInfo &MII,
                                              const MCRegisterInfo &MRI,
                                              const MCSubtargetInfo &STI) {
  return new MipsInstPrinter(MAI, MII, MRI);
}

static MCStreamer *createMCStreamer(const Target &T, StringRef TT,
                                    MCContext &Ctx, MCAsmBackend &MAB,
                                    raw_ostream &_OS,
                                    MCCodeEmitter *_Emitter,
                                    bool RelaxAll,
                                    bool NoExecStack) {
  Triple TheTriple(TT);

<<<<<<< HEAD
  // @LOCALMOD-BEGIN
  MCStreamer *Streamer = createELFStreamer(Ctx, MAB, _OS, _Emitter,
                                           RelaxAll, NoExecStack);
  if (TheTriple.isOSNaCl())
    Streamer->EmitBundleAlignMode(4);
  return Streamer;
  // @LOCALMOD-END
=======
  return createMipsELFStreamer(Ctx, MAB, _OS, _Emitter, RelaxAll, NoExecStack);
>>>>>>> 279b9184
}

extern "C" void LLVMInitializeMipsTargetMC() {
  // Register the MC asm info.
  RegisterMCAsmInfoFn X(TheMipsTarget, createMipsMCAsmInfo);
  RegisterMCAsmInfoFn Y(TheMipselTarget, createMipsMCAsmInfo);
  RegisterMCAsmInfoFn A(TheMips64Target, createMipsMCAsmInfo);
  RegisterMCAsmInfoFn B(TheMips64elTarget, createMipsMCAsmInfo);

  // Register the MC codegen info.
  TargetRegistry::RegisterMCCodeGenInfo(TheMipsTarget,
                                        createMipsMCCodeGenInfo);
  TargetRegistry::RegisterMCCodeGenInfo(TheMipselTarget,
                                        createMipsMCCodeGenInfo);
  TargetRegistry::RegisterMCCodeGenInfo(TheMips64Target,
                                        createMipsMCCodeGenInfo);
  TargetRegistry::RegisterMCCodeGenInfo(TheMips64elTarget,
                                        createMipsMCCodeGenInfo);

  // Register the MC instruction info.
  TargetRegistry::RegisterMCInstrInfo(TheMipsTarget, createMipsMCInstrInfo);
  TargetRegistry::RegisterMCInstrInfo(TheMipselTarget, createMipsMCInstrInfo);
  TargetRegistry::RegisterMCInstrInfo(TheMips64Target, createMipsMCInstrInfo);
  TargetRegistry::RegisterMCInstrInfo(TheMips64elTarget,
                                      createMipsMCInstrInfo);

  // Register the MC register info.
  TargetRegistry::RegisterMCRegInfo(TheMipsTarget, createMipsMCRegisterInfo);
  TargetRegistry::RegisterMCRegInfo(TheMipselTarget, createMipsMCRegisterInfo);
  TargetRegistry::RegisterMCRegInfo(TheMips64Target, createMipsMCRegisterInfo);
  TargetRegistry::RegisterMCRegInfo(TheMips64elTarget,
                                    createMipsMCRegisterInfo);

  // Register the MC Code Emitter
  TargetRegistry::RegisterMCCodeEmitter(TheMipsTarget,
                                        createMipsMCCodeEmitterEB);
  TargetRegistry::RegisterMCCodeEmitter(TheMipselTarget,
                                        createMipsMCCodeEmitterEL);
  TargetRegistry::RegisterMCCodeEmitter(TheMips64Target,
                                        createMipsMCCodeEmitterEB);
  TargetRegistry::RegisterMCCodeEmitter(TheMips64elTarget,
                                        createMipsMCCodeEmitterEL);

  // Register the object streamer.
  TargetRegistry::RegisterMCObjectStreamer(TheMipsTarget, createMCStreamer);
  TargetRegistry::RegisterMCObjectStreamer(TheMipselTarget, createMCStreamer);
  TargetRegistry::RegisterMCObjectStreamer(TheMips64Target, createMCStreamer);
  TargetRegistry::RegisterMCObjectStreamer(TheMips64elTarget,
                                           createMCStreamer);

  // Register the asm backend.
  TargetRegistry::RegisterMCAsmBackend(TheMipsTarget,
                                       createMipsAsmBackendEB32);
  TargetRegistry::RegisterMCAsmBackend(TheMipselTarget,
                                       createMipsAsmBackendEL32);
  TargetRegistry::RegisterMCAsmBackend(TheMips64Target,
                                       createMipsAsmBackendEB64);
  TargetRegistry::RegisterMCAsmBackend(TheMips64elTarget,
                                       createMipsAsmBackendEL64);

  // Register the MC subtarget info.
  TargetRegistry::RegisterMCSubtargetInfo(TheMipsTarget,
                                          createMipsMCSubtargetInfo);
  TargetRegistry::RegisterMCSubtargetInfo(TheMipselTarget,
                                          createMipsMCSubtargetInfo);
  TargetRegistry::RegisterMCSubtargetInfo(TheMips64Target,
                                          createMipsMCSubtargetInfo);
  TargetRegistry::RegisterMCSubtargetInfo(TheMips64elTarget,
                                          createMipsMCSubtargetInfo);

  // Register the MCInstPrinter.
  TargetRegistry::RegisterMCInstPrinter(TheMipsTarget,
                                        createMipsMCInstPrinter);
  TargetRegistry::RegisterMCInstPrinter(TheMipselTarget,
                                        createMipsMCInstPrinter);
  TargetRegistry::RegisterMCInstPrinter(TheMips64Target,
                                        createMipsMCInstPrinter);
  TargetRegistry::RegisterMCInstPrinter(TheMips64elTarget,
                                        createMipsMCInstPrinter);
}<|MERGE_RESOLUTION|>--- conflicted
+++ resolved
@@ -132,7 +132,6 @@
                                     bool NoExecStack) {
   Triple TheTriple(TT);
 
-<<<<<<< HEAD
   // @LOCALMOD-BEGIN
   MCStreamer *Streamer = createELFStreamer(Ctx, MAB, _OS, _Emitter,
                                            RelaxAll, NoExecStack);
@@ -140,9 +139,6 @@
     Streamer->EmitBundleAlignMode(4);
   return Streamer;
   // @LOCALMOD-END
-=======
-  return createMipsELFStreamer(Ctx, MAB, _OS, _Emitter, RelaxAll, NoExecStack);
->>>>>>> 279b9184
 }
 
 extern "C" void LLVMInitializeMipsTargetMC() {
