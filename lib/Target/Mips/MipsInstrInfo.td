--- conflicted
+++ resolved
@@ -661,17 +661,12 @@
 let hasSideEffects = 1 in
 class TEQ_FT<string opstr, RegisterOperand RO> :
   InstSE<(outs), (ins RO:$rs, RO:$rt, uimm16:$code_),
-<<<<<<< HEAD
-         !strconcat(opstr, "\t$rs, $rt, $code_"), [], NoItinerary, FrmI>;
-
-=======
          !strconcat(opstr, "\t$rs, $rt, $code_"), [], NoItinerary,
          FrmI, opstr>;
 
 class TEQI_FT<string opstr, RegisterOperand RO> :
   InstSE<(outs), (ins RO:$rs, uimm16:$imm16),
          !strconcat(opstr, "\t$rs, $imm16"), [], NoItinerary, FrmOther, opstr>;
->>>>>>> 5b8f1242
 // Mul, Div
 class Mult<string opstr, InstrItinClass itin, RegisterOperand RO,
            list<Register> DefRegs> :
@@ -834,11 +829,6 @@
   let isCodeGenOnly = 1;
 }
 
-let isBarrier = 1, isTerminator = 1, isCodeGenOnly = 1 in
-def TRAP : InstSE<(outs), (ins), "break", [(trap)], NoItinerary, FrmOther> {
-   let Inst = 0x0000000d;
-}
-
 //===----------------------------------------------------------------------===//
 // Pseudo instructions
 //===----------------------------------------------------------------------===//
@@ -847,29 +837,29 @@
 
 // Older Macro based SFI Model
 def SFI_GUARD_LOADSTORE :
-MipsAsmPseudoInst<(outs CPURegs:$dst), (ins CPURegs:$src1, CPURegs:$src2),
+MipsAsmPseudoInst<(outs GPR32:$dst), (ins GPR32:$src1, GPR32:$src2),
     "sfi_load_store_preamble\t$dst, $src1, $src2">;
 
 def SFI_GUARD_INDIRECT_CALL :
-MipsAsmPseudoInst<(outs CPURegs:$dst), (ins CPURegs:$src1, CPURegs:$src2),
+MipsAsmPseudoInst<(outs GPR32:$dst), (ins GPR32:$src1, GPR32:$src2),
     "sfi_indirect_call_preamble\t$dst, $src1, $src2">;
 
 def SFI_GUARD_INDIRECT_JMP :
-MipsAsmPseudoInst<(outs CPURegs:$dst), (ins CPURegs:$src1, CPURegs:$src2),
+MipsAsmPseudoInst<(outs GPR32:$dst), (ins GPR32:$src1, GPR32:$src2),
     "sfi_indirect_jump_preamble\t$dst, $src1, $src2">;
 
 def SFI_GUARD_CALL :
 MipsAsmPseudoInst<(outs), (ins), "sfi_call_preamble">;
 
 def SFI_GUARD_RETURN :
-MipsAsmPseudoInst<(outs CPURegs:$dst), (ins CPURegs:$src1, CPURegs:$src2),
+MipsAsmPseudoInst<(outs GPR32:$dst), (ins GPR32:$src1, GPR32:$src2),
     "sfi_return_preamble\t$dst, $src1, $src2">;
 
 def SFI_NOP_IF_AT_BUNDLE_END :
 MipsAsmPseudoInst<(outs), (ins), "sfi_nop_if_at_bundle_end">;
 
 def SFI_DATA_MASK :
-MipsAsmPseudoInst<(outs CPURegs:$dst), (ins CPURegs:$src1, CPURegs:$src2),
+MipsAsmPseudoInst<(outs GPR32:$dst), (ins GPR32:$src1, GPR32:$src2),
     "sfi_data_mask\t$dst, $src1, $src2">;
 
 // @LOCALMOD-END
@@ -1010,16 +1000,12 @@
 }
 
 def SYNC : SYNC_FT, SYNC_FM;
-<<<<<<< HEAD
-def TEQ : TEQ_FT<"teq", CPURegsOpnd>, TEQ_FM<0x34>;
-=======
 def TEQ : MMRel, TEQ_FT<"teq", GPR32Opnd>, TEQ_FM<0x34>;
 def TGE : MMRel, TEQ_FT<"tge", GPR32Opnd>, TEQ_FM<0x30>;
 def TGEU : MMRel, TEQ_FT<"tgeu", GPR32Opnd>, TEQ_FM<0x31>;
 def TLT : MMRel, TEQ_FT<"tlt", GPR32Opnd>, TEQ_FM<0x32>;
 def TLTU : MMRel, TEQ_FT<"tltu", GPR32Opnd>, TEQ_FM<0x33>;
 def TNE : MMRel, TEQ_FT<"tne", GPR32Opnd>, TEQ_FM<0x36>;
->>>>>>> 5b8f1242
 
 def TEQI : MMRel, TEQI_FT<"teqi", GPR32Opnd>, TEQI_FM<0xc>;
 def TGEI : MMRel, TEQI_FT<"tgei", GPR32Opnd>, TEQI_FM<0x8>;
@@ -1099,21 +1085,6 @@
             MULT_FM<0, 0x18>;
 def MULTu : MMRel, Mult<"multu", IIImult, GPR32Opnd, [HI0, LO0]>,
             MULT_FM<0, 0x19>;
-<<<<<<< HEAD
-def PseudoMULT  : MultDivPseudo<MULT, ACRegs, CPURegsOpnd, MipsMult, IIImul>;
-def PseudoMULTu : MultDivPseudo<MULTu, ACRegs, CPURegsOpnd, MipsMultu, IIImul>;
-def SDIV  : Div<"div", IIIdiv, CPURegsOpnd, [HI, LO]>, MULT_FM<0, 0x1a>;
-def UDIV  : Div<"divu", IIIdiv, CPURegsOpnd, [HI, LO]>, MULT_FM<0, 0x1b>;
-def PseudoSDIV : MultDivPseudo<SDIV, ACRegs, CPURegsOpnd, MipsDivRem, IIIdiv,
-                               0, 1, 1>;
-def PseudoUDIV : MultDivPseudo<UDIV, ACRegs, CPURegsOpnd, MipsDivRemU, IIIdiv,
-                               0, 1, 1>;
-
-def MTHI : MoveToLOHI<"mthi", CPURegs, [HI]>, MTLO_FM<0x11>;
-def MTLO : MoveToLOHI<"mtlo", CPURegs, [LO]>, MTLO_FM<0x13>;
-def MFHI : MoveFromLOHI<"mfhi", CPURegs, [HI]>, MFLO_FM<0x10>;
-def MFLO : MoveFromLOHI<"mflo", CPURegs, [LO]>, MFLO_FM<0x12>;
-=======
 def SDIV  : MMRel, Div<"div", IIIdiv, GPR32Opnd, [HI0, LO0]>,
             MULT_FM<0, 0x1a>;
 def UDIV  : MMRel, Div<"divu", IIIdiv, GPR32Opnd, [HI0, LO0]>,
@@ -1123,7 +1094,6 @@
 def MTLO : MMRel, MoveToLOHI<"mtlo", GPR32Opnd, [LO0]>, MTLO_FM<0x13>;
 def MFHI : MMRel, MoveFromLOHI<"mfhi", GPR32Opnd, AC0>, MFLO_FM<0x10>;
 def MFLO : MMRel, MoveFromLOHI<"mflo", GPR32Opnd, AC0>, MFLO_FM<0x12>;
->>>>>>> 5b8f1242
 
 /// Sign Ext In Register Instructions.
 def SEB : MMRel, SignExtInReg<"seb", i8, GPR32Opnd>, SEB_FM<0x10, 0x20>;
