--- conflicted
+++ resolved
@@ -39,12 +39,8 @@
 #include "llvm/MC/MCELFStreamer.h"
 #include "llvm/MC/MCExpr.h"
 #include "llvm/MC/MCInst.h"
-<<<<<<< HEAD
-#include "llvm/MC/MCNaCl.h"
-=======
 #include "llvm/MC/MCSection.h"
 #include "llvm/MC/MCSectionELF.h"
->>>>>>> 434f0e35
 #include "llvm/MC/MCSymbol.h"
 #include "llvm/Support/ELF.h"
 #include "llvm/Support/TargetRegistry.h"
@@ -186,10 +182,6 @@
     if (emitPseudoExpansionLowering(OutStreamer, &*I))
       continue;
 
-<<<<<<< HEAD
-    // @LOCALMOD: the I->isPseudo() assertion here has been removed because
-    // we may have SFI pseudos in I.
-=======
     if (I->getOpcode() == Mips::PseudoReturn ||
         I->getOpcode() == Mips::PseudoReturn64 ||
         I->getOpcode() == Mips::PseudoIndirectBranch ||
@@ -208,7 +200,6 @@
     if (I->isPseudo() && !Subtarget->inMips16Mode()
         && !isLongBranchPseudo(I->getOpcode()))
       llvm_unreachable("Pseudo opcode found in EmitInstruction()");
->>>>>>> 434f0e35
 
     MCInst TmpInst0;
     MCInstLowering.Lower(I, TmpInst0);
@@ -336,34 +327,12 @@
 }
 
 void MipsAsmPrinter::EmitFunctionEntryLabel() {
-<<<<<<< HEAD
-  // @LOCALMOD-START
-  // make sure function entry is aligned. We use XmagicX as our basis
-  // for alignment decisions (c.f. assembler sfi macros).
-  if (Subtarget->isTargetNaCl()) {
-    EmitAlignment(std::max(MF->getAlignment(), 4u));
-    if (OutStreamer.hasRawTextSupport()) {
-      OutStreamer.EmitRawText(StringRef("\t.set XmagicX, .\n"));
-    }
-  }
-  // @LOCALMOD-END
-  if (OutStreamer.hasRawTextSupport()) {
-    if (Subtarget->inMips16Mode())
-      OutStreamer.EmitRawText(StringRef("\t.set\tmips16"));
-    else
-      OutStreamer.EmitRawText(StringRef("\t.set\tnomips16"));
-    // leave out until FSF available gas has micromips changes
-    // OutStreamer.EmitRawText(StringRef("\t.set\tnomicromips"));
-    OutStreamer.EmitRawText("\t.ent\t" + Twine(CurrentFnSym->getName()));
-  }
-=======
   MipsTargetStreamer &TS = getTargetStreamer();
 
   // NaCl sandboxing requires that indirect call instructions are masked.
   // This means that function entry points should be bundle-aligned.
   if (Subtarget->isTargetNaCl())
     EmitAlignment(std::max(MF->getAlignment(), MIPS_NACL_BUNDLE_ALIGN));
->>>>>>> 434f0e35
 
   if (Subtarget->inMicroMipsMode())
     TS.emitDirectiveSetMicroMips();
@@ -699,10 +668,6 @@
   O << Mips::MipsFCCToString((Mips::CondCode)MO.getImm());
 }
 
-// @LOCALMOD-START
-extern void EmitMipsSFIHeaders(raw_ostream &O);
-// @LOCALMOD-END
-
 void MipsAsmPrinter::EmitStartOfAsmFile(Module &M) {
   // TODO: Need to add -mabicalls and -mno-abicalls flags.
   // Currently we assume that -mabicalls is the default.
@@ -760,47 +725,13 @@
                                                     Subtarget->isABI_O32());
 }
 
-<<<<<<< HEAD
-  // @LOCALMOD-START
-  if (Subtarget->isTargetNaCl()) {
-    if (OutStreamer.hasRawTextSupport()) {
-      std::string str;
-      raw_string_ostream OS(str);
-      EmitMipsSFIHeaders(OS);
-      OutStreamer.EmitRawText(StringRef(OS.str()));
-    }
-    initializeNaClMCStreamer(OutStreamer, OutContext,
-                             Triple(Subtarget->getTargetTriple()));
-  }
-  // @LOCALMOD-END
-}
-
-// @LOCALMOD-START
-unsigned MipsAsmPrinter::GetTargetLabelAlign(const MachineInstr *MI) const {
-  if (Subtarget->isTargetNaCl()) {
-    switch (MI->getOpcode()) {
-      default: return 0;
-      // These labels may indicate an indirect entry point that is
-      // externally reachable and hence must be bundle aligned.
-      // Note: these labels appear to be always at basic block beginnings
-      // so it may be possible to simply set the MBB alignment.
-      // However, it is unclear whether this always holds.
-      case TargetOpcode::EH_LABEL:
-      case TargetOpcode::GC_LABEL:
-        return 4;
-    }
-  }
-  return 0;
-=======
 void MipsAsmPrinter::EmitJal(MCSymbol *Symbol) {
   MCInst I;
   I.setOpcode(Mips::JAL);
   I.addOperand(
       MCOperand::CreateExpr(MCSymbolRefExpr::Create(Symbol, OutContext)));
   OutStreamer.EmitInstruction(I, getSubtargetInfo());
->>>>>>> 434f0e35
-}
-// @LOCALMOD-END
+}
 
 void MipsAsmPrinter::EmitInstrReg(unsigned Opcode, unsigned Reg) {
   MCInst I;
