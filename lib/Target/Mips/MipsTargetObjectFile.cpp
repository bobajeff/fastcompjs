--- conflicted
+++ resolved
@@ -38,25 +38,6 @@
                                ELF::SHF_WRITE |ELF::SHF_ALLOC,
                                SectionKind::getBSS());
 
-<<<<<<< HEAD
-  // @LOCALMOD-BEGIN
-  // Without this the linker defined symbols __fini_array_start and
-  // __fini_array_end do not have useful values. c.f.:
-  // http://code.google.com/p/nativeclient/issues/detail?id=805
-  if (TM.getSubtarget<MipsSubtarget>().isTargetNaCl()) {
-    StaticCtorSection =
-      getContext().getELFSection(".init_array", ELF::SHT_INIT_ARRAY,
-                               ELF::SHF_WRITE |
-                               ELF::SHF_ALLOC,
-                               SectionKind::getDataRel());
-    StaticDtorSection =
-      getContext().getELFSection(".fini_array", ELF::SHT_FINI_ARRAY,
-                               ELF::SHF_WRITE |
-                               ELF::SHF_ALLOC,
-                               SectionKind::getDataRel());
-  }
-  // @LOCALMOD-END
-=======
   // Register info information
   const MipsSubtarget &Subtarget = TM.getSubtarget<MipsSubtarget>();
   if (Subtarget.isABI_N64() || Subtarget.isABI_N32())
@@ -71,7 +52,24 @@
                                  ELF::SHT_MIPS_REGINFO,
                                  ELF::SHF_ALLOC,
                                  SectionKind::getMetadata());
->>>>>>> 279b9184
+
+  // @LOCALMOD-BEGIN
+  // Without this the linker defined symbols __fini_array_start and
+  // __fini_array_end do not have useful values. c.f.:
+  // http://code.google.com/p/nativeclient/issues/detail?id=805
+  if (Subtarget.isTargetNaCl()) {
+    StaticCtorSection =
+      getContext().getELFSection(".init_array", ELF::SHT_INIT_ARRAY,
+                               ELF::SHF_WRITE |
+                               ELF::SHF_ALLOC,
+                               SectionKind::getDataRel());
+    StaticDtorSection =
+      getContext().getELFSection(".fini_array", ELF::SHT_FINI_ARRAY,
+                               ELF::SHF_WRITE |
+                               ELF::SHF_ALLOC,
+                               SectionKind::getDataRel());
+  }
+  // @LOCALMOD-END
 }
 
 // A address must be loaded from a small section if its size is less than the
