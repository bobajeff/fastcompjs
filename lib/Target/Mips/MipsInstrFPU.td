//===-- MipsInstrFPU.td - Mips FPU Instruction Information -*- tablegen -*-===//
//
//                     The LLVM Compiler Infrastructure
//
// This file is distributed under the University of Illinois Open Source
// License. See LICENSE.TXT for details.
//
//===----------------------------------------------------------------------===//
//
// This file describes the Mips FPU instruction set.
//
//===----------------------------------------------------------------------===//

//===----------------------------------------------------------------------===//
// Floating Point Instructions
// ------------------------
// * 64bit fp:
//    - 32 64-bit registers (default mode)
//    - 16 even 32-bit registers (32-bit compatible mode) for
//      single and double access.
// * 32bit fp:
//    - 16 even 32-bit registers - single and double (aliased)
//    - 32 32-bit registers (within single-only mode)
//===----------------------------------------------------------------------===//

// Floating Point Compare and Branch
def SDT_MipsFPBrcond : SDTypeProfile<0, 2, [SDTCisInt<0>,
                                            SDTCisVT<1, OtherVT>]>;
def SDT_MipsFPCmp : SDTypeProfile<0, 3, [SDTCisSameAs<0, 1>, SDTCisFP<1>,
                                         SDTCisVT<2, i32>]>;
def SDT_MipsCMovFP : SDTypeProfile<1, 2, [SDTCisSameAs<0, 1>,
                                          SDTCisSameAs<1, 2>]>;
def SDT_MipsBuildPairF64 : SDTypeProfile<1, 2, [SDTCisVT<0, f64>,
                                                SDTCisVT<1, i32>,
                                                SDTCisSameAs<1, 2>]>;
def SDT_MipsExtractElementF64 : SDTypeProfile<1, 2, [SDTCisVT<0, i32>,
                                                     SDTCisVT<1, f64>,
                                                     SDTCisVT<2, i32>]>;

def MipsFPCmp : SDNode<"MipsISD::FPCmp", SDT_MipsFPCmp, [SDNPOutGlue]>;
def MipsCMovFP_T : SDNode<"MipsISD::CMovFP_T", SDT_MipsCMovFP, [SDNPInGlue]>;
def MipsCMovFP_F : SDNode<"MipsISD::CMovFP_F", SDT_MipsCMovFP, [SDNPInGlue]>;
def MipsFPBrcond : SDNode<"MipsISD::FPBrcond", SDT_MipsFPBrcond,
                          [SDNPHasChain, SDNPOptInGlue]>;
def MipsBuildPairF64 : SDNode<"MipsISD::BuildPairF64", SDT_MipsBuildPairF64>;
def MipsExtractElementF64 : SDNode<"MipsISD::ExtractElementF64",
                                   SDT_MipsExtractElementF64>;

// Operand for printing out a condition code.
let PrintMethod = "printFCCOperand", DecoderMethod = "DecodeCondCode" in
  def condcode : Operand<i32>;

//===----------------------------------------------------------------------===//
// Feature predicates.
//===----------------------------------------------------------------------===//

def IsFP64bit        : Predicate<"Subtarget.isFP64bit()">,
                       AssemblerPredicate<"FeatureFP64Bit">;
def NotFP64bit       : Predicate<"!Subtarget.isFP64bit()">,
                       AssemblerPredicate<"!FeatureFP64Bit">;
def IsSingleFloat    : Predicate<"Subtarget.isSingleFloat()">,
                       AssemblerPredicate<"FeatureSingleFloat">;
def IsNotSingleFloat : Predicate<"!Subtarget.isSingleFloat()">,
                       AssemblerPredicate<"!FeatureSingleFloat">;

// FP immediate patterns.
def fpimm0 : PatLeaf<(fpimm), [{
  return N->isExactlyValue(+0.0);
}]>;

def fpimm0neg : PatLeaf<(fpimm), [{
  return N->isExactlyValue(-0.0);
}]>;

//===----------------------------------------------------------------------===//
// Instruction Class Templates
//
// A set of multiclasses is used to address the register usage.
//
// S32 - single precision in 16 32bit even fp registers
//       single precision in 32 32bit fp registers in SingleOnly mode
// S64 - single precision in 32 64bit fp registers (In64BitMode)
// D32 - double precision in 16 32bit even fp registers
// D64 - double precision in 32 64bit fp registers (In64BitMode)
//
// Only S32 and D32 are supported right now.
//===----------------------------------------------------------------------===//

// FP load.
let DecoderMethod = "DecodeFMem" in {
class FPLoad<bits<6> op, string opstr, RegisterClass RC, Operand MemOpnd>:
  FMem<op, (outs RC:$ft), (ins MemOpnd:$addr),
      !strconcat(opstr, "\t$ft, $addr"), [(set RC:$ft, (load addr:$addr))],
      IILoad>;

// FP store.
class FPStore<bits<6> op, string opstr, RegisterClass RC, Operand MemOpnd>:
  FMem<op, (outs), (ins RC:$ft, MemOpnd:$addr),
      !strconcat(opstr, "\t$ft, $addr"), [(store RC:$ft, addr:$addr)],
      IIStore>;
}
// FP indexed load.
class FPIdxLoad<bits<6> funct, string opstr, RegisterClass DRC,
                RegisterClass PRC, SDPatternOperator FOp = null_frag>:
  FFMemIdx<funct, (outs DRC:$fd), (ins PRC:$base, PRC:$index),
           !strconcat(opstr, "\t$fd, ${index}(${base})"),
           [(set DRC:$fd, (FOp (add PRC:$base, PRC:$index)))]> {
  let fs = 0;
}

// FP indexed store.
class FPIdxStore<bits<6> funct, string opstr, RegisterClass DRC,
                 RegisterClass PRC, SDPatternOperator FOp= null_frag>:
  FFMemIdx<funct, (outs), (ins DRC:$fs, PRC:$base, PRC:$index),
           !strconcat(opstr, "\t$fs, ${index}(${base})"),
           [(FOp DRC:$fs, (add PRC:$base, PRC:$index))]> {
  let fd = 0;
}

// Instructions that convert an FP value to 32-bit fixed point.
multiclass FFR1_W_M<bits<6> funct, string opstr> {
  def _S   : FFR1<funct, 16, opstr, "w.s", FGR32, FGR32>;
  def _D32 : FFR1<funct, 17, opstr, "w.d", FGR32, AFGR64>,
             Requires<[NotFP64bit, HasStandardEncoding]>;
  def _D64 : FFR1<funct, 17, opstr, "w.d", FGR32, FGR64>,
             Requires<[IsFP64bit, HasStandardEncoding]> {
    let DecoderNamespace = "Mips64";
  }
}

// Instructions that convert an FP value to 64-bit fixed point.
let Predicates = [IsFP64bit, HasStandardEncoding], DecoderNamespace = "Mips64" in
multiclass FFR1_L_M<bits<6> funct, string opstr> {
  def _S   : FFR1<funct, 16, opstr, "l.s", FGR64, FGR32>;
  def _D64 : FFR1<funct, 17, opstr, "l.d", FGR64, FGR64>;
}

// FP-to-FP conversion instructions.
multiclass FFR1P_M<bits<6> funct, string opstr, SDNode OpNode> {
  def _S   : FFR1P<funct, 16, opstr, "s", FGR32, FGR32, OpNode>;
  def _D32 : FFR1P<funct, 17, opstr, "d", AFGR64, AFGR64, OpNode>,
             Requires<[NotFP64bit, HasStandardEncoding]>;
  def _D64 : FFR1P<funct, 17, opstr, "d", FGR64, FGR64, OpNode>,
             Requires<[IsFP64bit, HasStandardEncoding]> {
    let DecoderNamespace = "Mips64";
  }
}

multiclass FFR2P_M<bits<6> funct, string opstr, SDNode OpNode, bit isComm = 0> {
  let isCommutable = isComm in {
  def _S   : FFR2P<funct, 16, opstr, "s", FGR32, OpNode>;
  def _D32 : FFR2P<funct, 17, opstr, "d", AFGR64, OpNode>,
             Requires<[NotFP64bit, HasStandardEncoding]>;
  def _D64 : FFR2P<funct, 17, opstr, "d", FGR64, OpNode>,
             Requires<[IsFP64bit, HasStandardEncoding]> {
    let DecoderNamespace = "Mips64";
  }
}
}

// FP madd/msub/nmadd/nmsub instruction classes.
class FMADDSUB<bits<3> funct, bits<3> fmt, string opstr, string fmtstr,
               SDNode OpNode, RegisterClass RC> :
  FFMADDSUB<funct, fmt, (outs RC:$fd), (ins RC:$fr, RC:$fs, RC:$ft),
            !strconcat(opstr, ".", fmtstr, "\t$fd, $fr, $fs, $ft"),
            [(set RC:$fd, (OpNode (fmul RC:$fs, RC:$ft), RC:$fr))]>;

class FNMADDSUB<bits<3> funct, bits<3> fmt, string opstr, string fmtstr,
                SDNode OpNode, RegisterClass RC> :
  FFMADDSUB<funct, fmt, (outs RC:$fd), (ins RC:$fr, RC:$fs, RC:$ft),
            !strconcat(opstr, ".", fmtstr, "\t$fd, $fr, $fs, $ft"),
            [(set RC:$fd, (fsub fpimm0, (OpNode (fmul RC:$fs, RC:$ft), RC:$fr)))]>;

//===----------------------------------------------------------------------===//
// Floating Point Instructions
//===----------------------------------------------------------------------===//
defm ROUND_W : FFR1_W_M<0xc, "round">;
defm ROUND_L : FFR1_L_M<0x8, "round">;
defm TRUNC_W : FFR1_W_M<0xd, "trunc">;
defm TRUNC_L : FFR1_L_M<0x9, "trunc">;
defm CEIL_W  : FFR1_W_M<0xe, "ceil">;
defm CEIL_L  : FFR1_L_M<0xa, "ceil">;
defm FLOOR_W : FFR1_W_M<0xf, "floor">;
defm FLOOR_L : FFR1_L_M<0xb, "floor">;
defm CVT_W   : FFR1_W_M<0x24, "cvt">;
//defm CVT_L   : FFR1_L_M<0x25, "cvt">;

def CVT_S_W : FFR1<0x20, 20, "cvt", "s.w", FGR32, FGR32>;
def CVT_L_S : FFR1<0x25, 16, "cvt", "l.s", FGR64, FGR32>;
def CVT_L_D64: FFR1<0x25, 17, "cvt", "l.d", FGR64, FGR64>;

let Predicates = [NotFP64bit, HasStandardEncoding] in {
  def CVT_S_D32 : FFR1<0x20, 17, "cvt", "s.d", FGR32, AFGR64>;
  def CVT_D32_W : FFR1<0x21, 20, "cvt", "d.w", AFGR64, FGR32>;
  def CVT_D32_S : FFR1<0x21, 16, "cvt", "d.s", AFGR64, FGR32>;
}

let Predicates = [IsFP64bit, HasStandardEncoding], DecoderNamespace = "Mips64" in {
 def CVT_S_D64 : FFR1<0x20, 17, "cvt", "s.d", FGR32, FGR64>;
 def CVT_S_L   : FFR1<0x20, 21, "cvt", "s.l", FGR32, FGR64>;
 def CVT_D64_W : FFR1<0x21, 20, "cvt", "d.w", FGR64, FGR32>;
 def CVT_D64_S : FFR1<0x21, 16, "cvt", "d.s", FGR64, FGR32>;
 def CVT_D64_L : FFR1<0x21, 21, "cvt", "d.l", FGR64, FGR64>;
}

let Predicates = [NoNaNsFPMath, HasStandardEncoding] in {
  defm FABS    : FFR1P_M<0x5, "abs",  fabs>;
  defm FNEG    : FFR1P_M<0x7, "neg",  fneg>;
}
defm FSQRT   : FFR1P_M<0x4, "sqrt", fsqrt>;

// The odd-numbered registers are only referenced when doing loads,
// stores, and moves between floating-point and integer registers.
// When defining instructions, we reference all 32-bit registers,
// regardless of register aliasing.

class FFRGPR<bits<5> _fmt, dag outs, dag ins, string asmstr, list<dag> pattern>:
             FFR<0x11, 0x0, _fmt, outs, ins, asmstr, pattern> {
  bits<5> rt;
  let ft = rt;
  let fd = 0;
}

/// Move Control Registers From/To CPU Registers
def CFC1  : FFRGPR<0x2, (outs CPURegs:$rt), (ins CCR:$fs),
                  "cfc1\t$rt, $fs", []>;

def CTC1  : FFRGPR<0x6, (outs CCR:$fs), (ins CPURegs:$rt),
                  "ctc1\t$rt, $fs", []>;

def MFC1  : FFRGPR<0x00, (outs CPURegs:$rt), (ins FGR32:$fs),
                  "mfc1\t$rt, $fs",
                  [(set CPURegs:$rt, (bitconvert FGR32:$fs))]>;

def MTC1  : FFRGPR<0x04, (outs FGR32:$fs), (ins CPURegs:$rt),
                  "mtc1\t$rt, $fs",
                  [(set FGR32:$fs, (bitconvert CPURegs:$rt))]>;

def DMFC1 : FFRGPR<0x01, (outs CPU64Regs:$rt), (ins FGR64:$fs),
                  "dmfc1\t$rt, $fs",
                  [(set CPU64Regs:$rt, (bitconvert FGR64:$fs))]>;

def DMTC1 : FFRGPR<0x05, (outs FGR64:$fs), (ins CPU64Regs:$rt),
                  "dmtc1\t$rt, $fs",
                  [(set FGR64:$fs, (bitconvert CPU64Regs:$rt))]>;

def FMOV_S   : FFR1<0x6, 16, "mov", "s", FGR32, FGR32>;
def FMOV_D32 : FFR1<0x6, 17, "mov", "d", AFGR64, AFGR64>,
               Requires<[NotFP64bit, HasStandardEncoding]>;
def FMOV_D64 : FFR1<0x6, 17, "mov", "d", FGR64, FGR64>,
               Requires<[IsFP64bit, HasStandardEncoding]> {
  let DecoderNamespace = "Mips64";
}

/// Floating Point Memory Instructions
let Predicates = [IsN64, HasStandardEncoding], DecoderNamespace = "Mips64" in {
  def LWC1_P8   : FPLoad<0x31, "lwc1", FGR32, mem64>;
  def SWC1_P8   : FPStore<0x39, "swc1", FGR32, mem64>;
  def LDC164_P8 : FPLoad<0x35, "ldc1", FGR64, mem64> {
    let isCodeGenOnly =1;
  }
  def SDC164_P8 : FPStore<0x3d, "sdc1", FGR64, mem64> {
    let isCodeGenOnly =1;
  }
}

let Predicates = [NotN64, HasStandardEncoding] in {
  def LWC1   : FPLoad<0x31, "lwc1", FGR32, mem>;
  def SWC1   : FPStore<0x39, "swc1", FGR32, mem>;
}

let Predicates = [NotN64, HasMips64, HasStandardEncoding],
  DecoderNamespace = "Mips64" in {
  def LDC164 : FPLoad<0x35, "ldc1", FGR64, mem>;
  def SDC164 : FPStore<0x3d, "sdc1", FGR64, mem>;
}

let Predicates = [NotN64, NotMips64, HasStandardEncoding] in {
  def LDC1   : FPLoad<0x35, "ldc1", AFGR64, mem>;
  def SDC1   : FPStore<0x3d, "sdc1", AFGR64, mem>;
}

// Indexed loads and stores.
<<<<<<< HEAD
let Predicates = [HasMips32r2Or64, NotNaCl/*@LOCALMOD*/] in {
  def LWXC1 : FPIdxLoad<0x0, "lwxc1", FGR32, CPURegs, load_a>;
  def SWXC1 : FPIdxStore<0x8, "swxc1", FGR32, CPURegs, store_a>;
}

let Predicates = [HasMips32r2, NotMips64, NotNaCl/*@LOCALMOD*/] in {
  def LDXC1 : FPIdxLoad<0x1, "ldxc1", AFGR64, CPURegs, load_a>;
  def SDXC1 : FPIdxStore<0x9, "sdxc1", AFGR64, CPURegs, store_a>;
}

let Predicates = [HasMips64, NotN64, NotNaCl/*@LOCALMOD*/],
    DecoderNamespace="Mips64" in {
  def LDXC164 : FPIdxLoad<0x1, "ldxc1", FGR64, CPURegs, load_a>;
  def SDXC164 : FPIdxStore<0x9, "sdxc1", FGR64, CPURegs, store_a>;
}

// n64
let Predicates = [IsN64, NotNaCl/*@LOCALMOD*/], isCodeGenOnly=1 in {
  def LWXC1_P8   : FPIdxLoad<0x0, "lwxc1", FGR32, CPU64Regs, load_a>;
  def LDXC164_P8 : FPIdxLoad<0x1, "ldxc1", FGR64, CPU64Regs, load_a>;
  def SWXC1_P8   : FPIdxStore<0x8, "swxc1", FGR32, CPU64Regs, store_a>;
  def SDXC164_P8 : FPIdxStore<0x9, "sdxc1", FGR64, CPU64Regs, store_a>;
=======
let Predicates = [HasMips32r2Or64, HasStandardEncoding] in {
  def LWXC1 : FPIdxLoad<0x0, "lwxc1", FGR32, CPURegs, load>;
  def SWXC1 : FPIdxStore<0x8, "swxc1", FGR32, CPURegs, store>;
}

let Predicates = [HasMips32r2, NotMips64, HasStandardEncoding] in {
  def LDXC1 : FPIdxLoad<0x1, "ldxc1", AFGR64, CPURegs, load>;
  def SDXC1 : FPIdxStore<0x9, "sdxc1", AFGR64, CPURegs, store>;
}

let Predicates = [HasMips64, NotN64, HasStandardEncoding], DecoderNamespace="Mips64" in {
  def LDXC164 : FPIdxLoad<0x1, "ldxc1", FGR64, CPURegs, load>;
  def SDXC164 : FPIdxStore<0x9, "sdxc1", FGR64, CPURegs, store>;
}

// n64
let Predicates = [IsN64, HasStandardEncoding], isCodeGenOnly=1 in {
  def LWXC1_P8   : FPIdxLoad<0x0, "lwxc1", FGR32, CPU64Regs, load>;
  def LDXC164_P8 : FPIdxLoad<0x1, "ldxc1", FGR64, CPU64Regs, load>;
  def SWXC1_P8   : FPIdxStore<0x8, "swxc1", FGR32, CPU64Regs, store>;
  def SDXC164_P8 : FPIdxStore<0x9, "sdxc1", FGR64, CPU64Regs, store>;
>>>>>>> bc4021f3
}

// Load/store doubleword indexed unaligned.
let Predicates = [NotMips64, HasStandardEncoding] in {
  def LUXC1 : FPIdxLoad<0x5, "luxc1", AFGR64, CPURegs>;
  def SUXC1 : FPIdxStore<0xd, "suxc1", AFGR64, CPURegs>;
}

let Predicates = [HasMips64, HasStandardEncoding],
  DecoderNamespace="Mips64" in {
  def LUXC164 : FPIdxLoad<0x5, "luxc1", FGR64, CPURegs>;
  def SUXC164 : FPIdxStore<0xd, "suxc1", FGR64, CPURegs>;
}

/// Floating-point Aritmetic
defm FADD : FFR2P_M<0x00, "add", fadd, 1>;
defm FDIV : FFR2P_M<0x03, "div", fdiv>;
defm FMUL : FFR2P_M<0x02, "mul", fmul, 1>;
defm FSUB : FFR2P_M<0x01, "sub", fsub>;

let Predicates = [HasMips32r2, HasStandardEncoding] in {
  def MADD_S : FMADDSUB<0x4, 0, "madd", "s", fadd, FGR32>;
  def MSUB_S : FMADDSUB<0x5, 0, "msub", "s", fsub, FGR32>;
}

let Predicates = [HasMips32r2, NoNaNsFPMath, HasStandardEncoding] in {
  def NMADD_S : FNMADDSUB<0x6, 0, "nmadd", "s", fadd, FGR32>;
  def NMSUB_S : FNMADDSUB<0x7, 0, "nmsub", "s", fsub, FGR32>;
}

let Predicates = [HasMips32r2, NotFP64bit, HasStandardEncoding] in {
  def MADD_D32 : FMADDSUB<0x4, 1, "madd", "d", fadd, AFGR64>;
  def MSUB_D32 : FMADDSUB<0x5, 1, "msub", "d", fsub, AFGR64>;
}

let Predicates = [HasMips32r2, NotFP64bit, NoNaNsFPMath, HasStandardEncoding] in {
  def NMADD_D32 : FNMADDSUB<0x6, 1, "nmadd", "d", fadd, AFGR64>;
  def NMSUB_D32 : FNMADDSUB<0x7, 1, "nmsub", "d", fsub, AFGR64>;
}

let Predicates = [HasMips32r2, IsFP64bit, HasStandardEncoding], isCodeGenOnly=1 in {
  def MADD_D64 : FMADDSUB<0x4, 1, "madd", "d", fadd, FGR64>;
  def MSUB_D64 : FMADDSUB<0x5, 1, "msub", "d", fsub, FGR64>;
}

let Predicates = [HasMips32r2, IsFP64bit, NoNaNsFPMath, HasStandardEncoding],
    isCodeGenOnly=1 in {
  def NMADD_D64 : FNMADDSUB<0x6, 1, "nmadd", "d", fadd, FGR64>;
  def NMSUB_D64 : FNMADDSUB<0x7, 1, "nmsub", "d", fsub, FGR64>;
}

//===----------------------------------------------------------------------===//
// Floating Point Branch Codes
//===----------------------------------------------------------------------===//
// Mips branch codes. These correspond to condcode in MipsInstrInfo.h.
// They must be kept in synch.
def MIPS_BRANCH_F  : PatLeaf<(i32 0)>;
def MIPS_BRANCH_T  : PatLeaf<(i32 1)>;

/// Floating Point Branch of False/True (Likely)
let isBranch=1, isTerminator=1, hasDelaySlot=1, base=0x8, Uses=[FCR31] in
  class FBRANCH<bits<1> nd, bits<1> tf, PatLeaf op, string asmstr> :
      FFI<0x11, (outs), (ins brtarget:$dst), !strconcat(asmstr, "\t$dst"),
        [(MipsFPBrcond op, bb:$dst)]> {
  let Inst{20-18} = 0;
  let Inst{17} = nd;
  let Inst{16} = tf;
}

let DecoderMethod = "DecodeBC1" in {
def BC1F  : FBRANCH<0, 0, MIPS_BRANCH_F,  "bc1f">;
def BC1T  : FBRANCH<0, 1, MIPS_BRANCH_T,  "bc1t">;
}
//===----------------------------------------------------------------------===//
// Floating Point Flag Conditions
//===----------------------------------------------------------------------===//
// Mips condition codes. They must correspond to condcode in MipsInstrInfo.h.
// They must be kept in synch.
def MIPS_FCOND_F    : PatLeaf<(i32 0)>;
def MIPS_FCOND_UN   : PatLeaf<(i32 1)>;
def MIPS_FCOND_OEQ  : PatLeaf<(i32 2)>;
def MIPS_FCOND_UEQ  : PatLeaf<(i32 3)>;
def MIPS_FCOND_OLT  : PatLeaf<(i32 4)>;
def MIPS_FCOND_ULT  : PatLeaf<(i32 5)>;
def MIPS_FCOND_OLE  : PatLeaf<(i32 6)>;
def MIPS_FCOND_ULE  : PatLeaf<(i32 7)>;
def MIPS_FCOND_SF   : PatLeaf<(i32 8)>;
def MIPS_FCOND_NGLE : PatLeaf<(i32 9)>;
def MIPS_FCOND_SEQ  : PatLeaf<(i32 10)>;
def MIPS_FCOND_NGL  : PatLeaf<(i32 11)>;
def MIPS_FCOND_LT   : PatLeaf<(i32 12)>;
def MIPS_FCOND_NGE  : PatLeaf<(i32 13)>;
def MIPS_FCOND_LE   : PatLeaf<(i32 14)>;
def MIPS_FCOND_NGT  : PatLeaf<(i32 15)>;

class FCMP<bits<5> fmt, RegisterClass RC, string typestr> :
  FCC<fmt, (outs), (ins RC:$fs, RC:$ft, condcode:$cc),
      !strconcat("c.$cc.", typestr, "\t$fs, $ft"),
      [(MipsFPCmp RC:$fs, RC:$ft, imm:$cc)]>;

/// Floating Point Compare
let Defs=[FCR31] in {
  def FCMP_S32 : FCMP<0x10, FGR32, "s">;
  def FCMP_D32 : FCMP<0x11, AFGR64, "d">,
      Requires<[NotFP64bit, HasStandardEncoding]>;
  def FCMP_D64 : FCMP<0x11, FGR64, "d">,
      Requires<[IsFP64bit, HasStandardEncoding]> {
    let DecoderNamespace = "Mips64";
  }
}

//===----------------------------------------------------------------------===//
// Floating Point Pseudo-Instructions
//===----------------------------------------------------------------------===//
def MOVCCRToCCR : PseudoSE<(outs CCR:$dst), (ins CCR:$src),
                           "# MOVCCRToCCR", []>;

// This pseudo instr gets expanded into 2 mtc1 instrs after register
// allocation.
def BuildPairF64 :
  PseudoSE<(outs AFGR64:$dst),
           (ins CPURegs:$lo, CPURegs:$hi), "",
           [(set AFGR64:$dst, (MipsBuildPairF64 CPURegs:$lo, CPURegs:$hi))]>;

// This pseudo instr gets expanded into 2 mfc1 instrs after register
// allocation.
// if n is 0, lower part of src is extracted.
// if n is 1, higher part of src is extracted.
def ExtractElementF64 :
  PseudoSE<(outs CPURegs:$dst), (ins AFGR64:$src, i32imm:$n), "",
           [(set CPURegs:$dst, (MipsExtractElementF64 AFGR64:$src, imm:$n))]>;

//===----------------------------------------------------------------------===//
// Floating Point Patterns
//===----------------------------------------------------------------------===//
def : MipsPat<(f32 fpimm0), (MTC1 ZERO)>;
def : MipsPat<(f32 fpimm0neg), (FNEG_S (MTC1 ZERO))>;

def : MipsPat<(f32 (sint_to_fp CPURegs:$src)), (CVT_S_W (MTC1 CPURegs:$src))>;
def : MipsPat<(i32 (fp_to_sint FGR32:$src)), (MFC1 (TRUNC_W_S FGR32:$src))>;

let Predicates = [NotFP64bit, HasStandardEncoding] in {
  def : MipsPat<(f64 (sint_to_fp CPURegs:$src)),
                (CVT_D32_W (MTC1 CPURegs:$src))>;
  def : MipsPat<(i32 (fp_to_sint AFGR64:$src)),
                (MFC1 (TRUNC_W_D32 AFGR64:$src))>;
  def : MipsPat<(f32 (fround AFGR64:$src)), (CVT_S_D32 AFGR64:$src)>;
  def : MipsPat<(f64 (fextend FGR32:$src)), (CVT_D32_S FGR32:$src)>;
}

let Predicates = [IsFP64bit, HasStandardEncoding] in {
  def : MipsPat<(f64 fpimm0), (DMTC1 ZERO_64)>;
  def : MipsPat<(f64 fpimm0neg), (FNEG_D64 (DMTC1 ZERO_64))>;

  def : MipsPat<(f64 (sint_to_fp CPURegs:$src)),
                (CVT_D64_W (MTC1 CPURegs:$src))>;
  def : MipsPat<(f32 (sint_to_fp CPU64Regs:$src)),
                (CVT_S_L (DMTC1 CPU64Regs:$src))>;
  def : MipsPat<(f64 (sint_to_fp CPU64Regs:$src)),
                (CVT_D64_L (DMTC1 CPU64Regs:$src))>;

  def : MipsPat<(i32 (fp_to_sint FGR64:$src)),
                (MFC1 (TRUNC_W_D64 FGR64:$src))>;
  def : MipsPat<(i64 (fp_to_sint FGR32:$src)), (DMFC1 (TRUNC_L_S FGR32:$src))>;
  def : MipsPat<(i64 (fp_to_sint FGR64:$src)),
                (DMFC1 (TRUNC_L_D64 FGR64:$src))>;

  def : MipsPat<(f32 (fround FGR64:$src)), (CVT_S_D64 FGR64:$src)>;
  def : MipsPat<(f64 (fextend FGR32:$src)), (CVT_D64_S FGR32:$src)>;
}<|MERGE_RESOLUTION|>--- conflicted
+++ resolved
@@ -281,52 +281,28 @@
 }
 
 // Indexed loads and stores.
-<<<<<<< HEAD
 let Predicates = [HasMips32r2Or64, NotNaCl/*@LOCALMOD*/] in {
-  def LWXC1 : FPIdxLoad<0x0, "lwxc1", FGR32, CPURegs, load_a>;
-  def SWXC1 : FPIdxStore<0x8, "swxc1", FGR32, CPURegs, store_a>;
+  def LWXC1 : FPIdxLoad<0x0, "lwxc1", FGR32, CPURegs, load>;
+  def SWXC1 : FPIdxStore<0x8, "swxc1", FGR32, CPURegs, store>;
 }
 
 let Predicates = [HasMips32r2, NotMips64, NotNaCl/*@LOCALMOD*/] in {
-  def LDXC1 : FPIdxLoad<0x1, "ldxc1", AFGR64, CPURegs, load_a>;
-  def SDXC1 : FPIdxStore<0x9, "sdxc1", AFGR64, CPURegs, store_a>;
+  def LDXC1 : FPIdxLoad<0x1, "ldxc1", AFGR64, CPURegs, load>;
+  def SDXC1 : FPIdxStore<0x9, "sdxc1", AFGR64, CPURegs, store>;
 }
 
 let Predicates = [HasMips64, NotN64, NotNaCl/*@LOCALMOD*/],
     DecoderNamespace="Mips64" in {
-  def LDXC164 : FPIdxLoad<0x1, "ldxc1", FGR64, CPURegs, load_a>;
-  def SDXC164 : FPIdxStore<0x9, "sdxc1", FGR64, CPURegs, store_a>;
+  def LDXC164 : FPIdxLoad<0x1, "ldxc1", FGR64, CPURegs, load>;
+  def SDXC164 : FPIdxStore<0x9, "sdxc1", FGR64, CPURegs, store>;
 }
 
 // n64
 let Predicates = [IsN64, NotNaCl/*@LOCALMOD*/], isCodeGenOnly=1 in {
-  def LWXC1_P8   : FPIdxLoad<0x0, "lwxc1", FGR32, CPU64Regs, load_a>;
-  def LDXC164_P8 : FPIdxLoad<0x1, "ldxc1", FGR64, CPU64Regs, load_a>;
-  def SWXC1_P8   : FPIdxStore<0x8, "swxc1", FGR32, CPU64Regs, store_a>;
-  def SDXC164_P8 : FPIdxStore<0x9, "sdxc1", FGR64, CPU64Regs, store_a>;
-=======
-let Predicates = [HasMips32r2Or64, HasStandardEncoding] in {
-  def LWXC1 : FPIdxLoad<0x0, "lwxc1", FGR32, CPURegs, load>;
-  def SWXC1 : FPIdxStore<0x8, "swxc1", FGR32, CPURegs, store>;
-}
-
-let Predicates = [HasMips32r2, NotMips64, HasStandardEncoding] in {
-  def LDXC1 : FPIdxLoad<0x1, "ldxc1", AFGR64, CPURegs, load>;
-  def SDXC1 : FPIdxStore<0x9, "sdxc1", AFGR64, CPURegs, store>;
-}
-
-let Predicates = [HasMips64, NotN64, HasStandardEncoding], DecoderNamespace="Mips64" in {
-  def LDXC164 : FPIdxLoad<0x1, "ldxc1", FGR64, CPURegs, load>;
-  def SDXC164 : FPIdxStore<0x9, "sdxc1", FGR64, CPURegs, store>;
-}
-
-// n64
-let Predicates = [IsN64, HasStandardEncoding], isCodeGenOnly=1 in {
   def LWXC1_P8   : FPIdxLoad<0x0, "lwxc1", FGR32, CPU64Regs, load>;
   def LDXC164_P8 : FPIdxLoad<0x1, "ldxc1", FGR64, CPU64Regs, load>;
   def SWXC1_P8   : FPIdxStore<0x8, "swxc1", FGR32, CPU64Regs, store>;
   def SDXC164_P8 : FPIdxStore<0x9, "sdxc1", FGR64, CPU64Regs, store>;
->>>>>>> bc4021f3
 }
 
 // Load/store doubleword indexed unaligned.
