--- conflicted
+++ resolved
@@ -208,17 +208,15 @@
     SDValue LowerINTRINSIC_WO_CHAIN(SDValue Op, SelectionDAG &DAG) const;
     SDValue LowerINTRINSIC_W_CHAIN(SDValue Op, SelectionDAG &DAG) const;
 
-<<<<<<< HEAD
+    /// IsEligibleForTailCallOptimization - Check whether the call is eligible
+    /// for tail call optimization.
+    bool IsEligibleForTailCallOptimization(CallingConv::ID CalleeCC,
+                                           unsigned NextStackOffset) const;
+
     // @LOCALMOD-BEGIN
     SDValue LowerNaClTpTlsOffset(SDValue Op, SelectionDAG &DAG) const;
     SDValue LowerNaClTpTdbOffset(SDValue Op, SelectionDAG &DAG) const;
     // @LOCALMOD-END
-=======
-    /// IsEligibleForTailCallOptimization - Check whether the call is eligible
-    /// for tail call optimization.
-    bool IsEligibleForTailCallOptimization(CallingConv::ID CalleeCC,
-                                           unsigned NextStackOffset) const;
->>>>>>> 92b0d8cf
 
     virtual SDValue
       LowerFormalArguments(SDValue Chain,
