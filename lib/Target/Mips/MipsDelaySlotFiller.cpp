--- conflicted
+++ resolved
@@ -70,6 +70,7 @@
       return "Mips Delay Slot Filler";
     }
 
+    bool runOnMachineBasicBlock(MachineBasicBlock &MBB);
     bool runOnMachineFunction(MachineFunction &F) {
       if (SkipDelaySlotFiller)
         return false;
@@ -168,6 +169,7 @@
 /// We assume there is only one delay slot per delayed instruction.
 bool Filler::runOnMachineBasicBlock(MachineBasicBlock &MBB) {
   bool Changed = false;
+  LastFiller = MBB.instr_end();
 
   for (Iter I = MBB.begin(); I != MBB.end(); ++I) {
     if (!I->hasDelaySlot())
@@ -190,6 +192,7 @@
   }
 
   return Changed;
+
 }
 
 /// createMipsDelaySlotFillerPass - Returns a pass that fills in delay
@@ -198,7 +201,6 @@
   return new Filler(tm);
 }
 
-<<<<<<< HEAD
 // @LOCALMOD-START
 extern bool IsDangerousLoad(const MachineInstr &MI, int *AddrIdx);
 extern bool IsDangerousStore(const MachineInstr &MI, int *AddrIdx);
@@ -209,11 +211,6 @@
                             InstrIter &Filler) {
   SmallSet<unsigned, 32> RegDefs;
   SmallSet<unsigned, 32> RegUses;
-=======
-bool Filler::findDelayInstr(MachineBasicBlock &MBB, Iter Slot,
-                            Iter &Filler) const {
-  RegDefsUses RegDU(TM);
->>>>>>> 279b9184
 
   RegDU.init(*Slot);
 
@@ -225,34 +222,18 @@
     if (I->isDebugValue())
       continue;
 
-<<<<<<< HEAD
-    // Convert to forward iterator.
-    InstrIter FI(llvm::next(I).base());
-
-    int Dummy; // @LOCALMOD
-    if (I->hasUnmodeledSideEffects()
-        || I->isInlineAsm()
-        || I->isLabel()
-        || FI == LastFiller
-        || I->isPseudo()
-        // @LOCALMOD-START
-        // Don't put in delay slot instructions that could be masked.
-        || (Triple(TM.getTargetTriple()).isOSNaCl() &&
-            (IsDangerousLoad(*FI, &Dummy)
-             || IsDangerousStore(*FI, &Dummy)
-             || FI->modifiesRegister(Mips::SP, TM.getRegisterInfo())
-            )
-           )
-        // @LOCALMOD-END
-        //
-        // Should not allow:
-        // ERET, DERET or WAIT, PAUSE. Need to add these to instruction
-        // list. TBD.
-        )
-=======
-    if (terminateSearch(*I))
->>>>>>> 279b9184
+    // @LOCALMOD-START - Don't put in delay slot instructions that could be masked.
+    int Dummy;
+    if (terminateSearch(*I) || (Triple(TM.getTargetTriple()).isOSNaCl() &&
+                                (IsDangerousLoad(*FI, &Dummy)
+                                || IsDangerousStore(*FI, &Dummy)
+                                || FI->modifiesRegister(Mips::SP, TM.getRegisterInfo()))))
       break;
+    // @LOCALMOD-END
+    //
+    // Should not allow:
+    // ERET, DERET or WAIT, PAUSE. Need to add these to instruction
+    // list. TBD.
 
     if (delayHasHazard(*I, SawLoad, SawStore, RegDU))
       continue;
