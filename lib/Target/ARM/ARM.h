--- conflicted
+++ resolved
@@ -47,14 +47,13 @@
 FunctionPass *createThumb2ITBlockPass();
 FunctionPass *createThumb2SizeReductionPass();
 
-<<<<<<< HEAD
 /* @LOCALMOD-START */
 FunctionPass *createARMNaClRewritePass();
 /* @LOCALMOD-END */
-=======
+
 /// \brief Creates an ARM-specific Target Transformation Info pass.
 ImmutablePass *createARMTargetTransformInfoPass(const ARMBaseTargetMachine *TM);
->>>>>>> a662a986
+
 
 void LowerARMMachineInstrToMCInst(const MachineInstr *MI, MCInst &OutMI,
                                   ARMAsmPrinter &AP);
