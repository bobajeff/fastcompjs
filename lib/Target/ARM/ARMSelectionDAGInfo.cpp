--- conflicted
+++ resolved
@@ -150,17 +150,12 @@
                         SDValue Src, SDValue Size,
                         unsigned Align, bool isVolatile,
                         MachinePointerInfo DstPtrInfo) const {
-<<<<<<< HEAD
-  // Use default for non AAPCS (or Darwin) subtargets
-  // @LOCALMOD-START
-  if (Subtarget->isTargetNaCl() || !EnableARMAEABIFunctions ||
-      !Subtarget->isAAPCS_ABI() || Subtarget->isTargetDarwin())
-=======
   const ARMSubtarget &Subtarget = DAG.getTarget().getSubtarget<ARMSubtarget>();
   // Use default for non-AAPCS (or MachO) subtargets
-  if (!Subtarget.isAAPCS_ABI() || Subtarget.isTargetMachO() ||
+  // @LOCALMOD-START
+  if (Subtarget.isTargetNaCl() || !EnableARMAEABIFunctions ||
+      !Subtarget.isAAPCS_ABI() || Subtarget.isTargetMachO() ||
       Subtarget.isTargetWindows())
->>>>>>> 434f0e35
     return SDValue();
   // @LOCALMOD-END
 
