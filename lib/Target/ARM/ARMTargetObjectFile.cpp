--- conflicted
+++ resolved
@@ -29,21 +29,7 @@
   InitializeELF(isAAPCS_ABI);
 
   if (isAAPCS_ABI) {
-<<<<<<< HEAD
-    StaticCtorSection =
-      getContext().getELFSection(".init_array", ELF::SHT_INIT_ARRAY,
-                                 ELF::SHF_WRITE |
-                                 ELF::SHF_ALLOC,
-                                 SectionKind::getDataRel());
-    StaticDtorSection =
-      getContext().getELFSection(".fini_array", ELF::SHT_FINI_ARRAY,
-                                 ELF::SHF_WRITE |
-                                 ELF::SHF_ALLOC,
-                                 SectionKind::getDataRel());
     //LSDASection = NULL;
-=======
-    LSDASection = NULL;
->>>>>>> c723eb1a
   }
 
   AttributesSection =
