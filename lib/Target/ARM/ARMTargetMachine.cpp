//===-- ARMTargetMachine.cpp - Define TargetMachine for ARM ---------------===//
//
//                     The LLVM Compiler Infrastructure
//
// This file is distributed under the University of Illinois Open Source
// License. See LICENSE.TXT for details.
//
//===----------------------------------------------------------------------===//
//
//
//===----------------------------------------------------------------------===//

#include "ARMTargetMachine.h"
#include "ARM.h"
#include "ARMFrameLowering.h"
#include "llvm/CodeGen/Passes.h"
#include "llvm/MC/MCAsmInfo.h"
#include "llvm/PassManager.h"
#include "llvm/Support/CommandLine.h"
#include "llvm/Support/FormattedStream.h"
#include "llvm/Support/TargetRegistry.h"
#include "llvm/Target/TargetOptions.h"
// @LOCALMOD-START
#include "llvm/Transforms/NaCl.h"
// @LOCALMOD-END
#include "llvm/Transforms/Scalar.h"
using namespace llvm;

static cl::opt<bool>
EnableGlobalMerge("global-merge", cl::Hidden,
                  cl::desc("Enable global merge pass"),
                  cl::init(true));

<<<<<<< HEAD
// @LOCALMOD-START
namespace llvm {
cl::opt<bool> FlagSfiDisableCP("sfi-disable-cp",
                               cl::desc("disable arm constant island pools"));
}
// @LOCALMOD-END
=======
static cl::opt<bool>
DisableA15SDOptimization("disable-a15-sd-optimization", cl::Hidden,
                   cl::desc("Inhibit optimization of S->D register accesses on A15"),
                   cl::init(false));
>>>>>>> 7dfcb84f

extern "C" void LLVMInitializeARMTarget() {
  // Register the target.
  RegisterTargetMachine<ARMTargetMachine> X(TheARMTarget);
  RegisterTargetMachine<ThumbTargetMachine> Y(TheThumbTarget);
}


/// TargetMachine ctor - Create an ARM architecture model.
///
ARMBaseTargetMachine::ARMBaseTargetMachine(const Target &T, StringRef TT,
                                           StringRef CPU, StringRef FS,
                                           const TargetOptions &Options,
                                           Reloc::Model RM, CodeModel::Model CM,
                                           CodeGenOpt::Level OL)
  : LLVMTargetMachine(T, TT, CPU, FS, Options, RM, CM, OL),
    Subtarget(TT, CPU, FS, Options),
    JITInfo(),
    InstrItins(Subtarget.getInstrItineraryData()) {
  // Default to soft float ABI
  if (Options.FloatABIType == FloatABI::Default)
    this->Options.FloatABIType = FloatABI::Soft;
}

void ARMBaseTargetMachine::addAnalysisPasses(PassManagerBase &PM) {
  // Add first the target-independent BasicTTI pass, then our ARM pass. This
  // allows the ARM pass to delegate to the target independent layer when
  // appropriate.
  PM.add(createBasicTargetTransformInfoPass(getTargetLowering()));
  PM.add(createARMTargetTransformInfoPass(this));
}


void ARMTargetMachine::anchor() { }

ARMTargetMachine::ARMTargetMachine(const Target &T, StringRef TT,
                                   StringRef CPU, StringRef FS,
                                   const TargetOptions &Options,
                                   Reloc::Model RM, CodeModel::Model CM,
                                   CodeGenOpt::Level OL)
  : ARMBaseTargetMachine(T, TT, CPU, FS, Options, RM, CM, OL),
    InstrInfo(Subtarget),
    DL(Subtarget.isAPCS_ABI() ?
               std::string("e-p:32:32-f64:32:64-i64:32:64-"
                           "v128:32:128-v64:32:64-n32-S32") :
               Subtarget.isAAPCS_ABI() ?
               std::string("e-p:32:32-f64:64:64-i64:64:64-"
                           "v128:64:128-v64:64:64-n32-S64") :
               std::string("e-p:32:32-f64:64:64-i64:64:64-"
                           "v128:64:128-v64:64:64-n32-S32")),
    TLInfo(*this),
    TSInfo(*this),
    FrameLowering(Subtarget) {
  if (!Subtarget.hasARMOps())
    report_fatal_error("CPU: '" + Subtarget.getCPUString() + "' does not "
                       "support ARM mode execution!");
}

void ThumbTargetMachine::anchor() { }

ThumbTargetMachine::ThumbTargetMachine(const Target &T, StringRef TT,
                                       StringRef CPU, StringRef FS,
                                       const TargetOptions &Options,
                                       Reloc::Model RM, CodeModel::Model CM,
                                       CodeGenOpt::Level OL)
  : ARMBaseTargetMachine(T, TT, CPU, FS, Options, RM, CM, OL),
    InstrInfo(Subtarget.hasThumb2()
              ? ((ARMBaseInstrInfo*)new Thumb2InstrInfo(Subtarget))
              : ((ARMBaseInstrInfo*)new Thumb1InstrInfo(Subtarget))),
    DL(Subtarget.isAPCS_ABI() ?
               std::string("e-p:32:32-f64:32:64-i64:32:64-"
                           "i16:16:32-i8:8:32-i1:8:32-"
                           "v128:32:128-v64:32:64-a:0:32-n32-S32") :
               Subtarget.isAAPCS_ABI() ?
               std::string("e-p:32:32-f64:64:64-i64:64:64-"
                           "i16:16:32-i8:8:32-i1:8:32-"
                           "v128:64:128-v64:64:64-a:0:32-n32-S64") :
               std::string("e-p:32:32-f64:64:64-i64:64:64-"
                           "i16:16:32-i8:8:32-i1:8:32-"
                           "v128:64:128-v64:64:64-a:0:32-n32-S32")),
    TLInfo(*this),
    TSInfo(*this),
    FrameLowering(Subtarget.hasThumb2()
              ? new ARMFrameLowering(Subtarget)
              : (ARMFrameLowering*)new Thumb1FrameLowering(Subtarget)) {
}

namespace {
/// ARM Code Generator Pass Configuration Options.
class ARMPassConfig : public TargetPassConfig {
public:
  ARMPassConfig(ARMBaseTargetMachine *TM, PassManagerBase &PM)
    : TargetPassConfig(TM, PM) {}

  ARMBaseTargetMachine &getARMTargetMachine() const {
    return getTM<ARMBaseTargetMachine>();
  }

  const ARMSubtarget &getARMSubtarget() const {
    return *getARMTargetMachine().getSubtargetImpl();
  }

  virtual bool addPreISel();
  virtual bool addInstSelector();
  virtual bool addPreRegAlloc();
  virtual bool addPreSched2();
  virtual bool addPreEmitPass();
// @LOCALMOD-START
  virtual void addIRPasses();
// @LOCALMOD-END
};
} // namespace

TargetPassConfig *ARMBaseTargetMachine::createPassConfig(PassManagerBase &PM) {
  return new ARMPassConfig(this, PM);
}

bool ARMPassConfig::addPreISel() {
  // @LOCALMOD-START
  // We disable the GlobalMerge pass for PNaCl because it causes the
  // PNaCl ABI checker to reject the program when the PNaCl translator
  // is run in streaming mode.  This is because GlobalMerge replaces
  // functions' GlobalVariable references with ConstantExprs which the
  // ABI verifier rejects.
  // TODO(mseaborn): Make the ABI checks coexist with GlobalMerge to
  // get back the performance benefits of GlobalMerge.
  if (TM->getOptLevel() != CodeGenOpt::None && EnableGlobalMerge &&
      !getARMSubtarget().isTargetNaCl())
    addPass(createGlobalMergePass(TM->getTargetLowering()));
  // @LOCALMOD-END

  return false;
}

bool ARMPassConfig::addInstSelector() {
  addPass(createARMISelDag(getARMTargetMachine(), getOptLevel()));

  const ARMSubtarget *Subtarget = &getARMSubtarget();
  if (Subtarget->isTargetELF() && !Subtarget->isThumb1Only() &&
      TM->Options.EnableFastISel)
    addPass(createARMGlobalBaseRegPass());
  return false;
}

bool ARMPassConfig::addPreRegAlloc() {
  // FIXME: temporarily disabling load / store optimization pass for Thumb1.
  if (getOptLevel() != CodeGenOpt::None && !getARMSubtarget().isThumb1Only())
    addPass(createARMLoadStoreOptimizationPass(true));
  if (getOptLevel() != CodeGenOpt::None && getARMSubtarget().isLikeA9())
    addPass(createMLxExpansionPass());
  // Since the A15SDOptimizer pass can insert VDUP instructions, it can only be
  // enabled when NEON is available.
  if (getOptLevel() != CodeGenOpt::None && getARMSubtarget().isCortexA15() &&
    getARMSubtarget().hasNEON() && !DisableA15SDOptimization) {
    addPass(createA15SDOptimizerPass());
  }
  return true;
}

bool ARMPassConfig::addPreSched2() {
  // FIXME: temporarily disabling load / store optimization pass for Thumb1.
  if (getOptLevel() != CodeGenOpt::None) {
    if (!getARMSubtarget().isThumb1Only()) {
      addPass(createARMLoadStoreOptimizationPass());
      printAndVerify("After ARM load / store optimizer");
    }
    if (getARMSubtarget().hasNEON())
      addPass(createExecutionDependencyFixPass(&ARM::DPRRegClass));
  }

  // Expand some pseudo instructions into multiple instructions to allow
  // proper scheduling.
  addPass(createARMExpandPseudoPass());

  if (getOptLevel() != CodeGenOpt::None) {
    if (!getARMSubtarget().isThumb1Only())
      addPass(&IfConverterID);
  }
  if (getARMSubtarget().isThumb2())
    addPass(createThumb2ITBlockPass());

  return true;
}

bool ARMPassConfig::addPreEmitPass() {
  if (getARMSubtarget().isThumb2()) {
    if (!getARMSubtarget().prefers32BitThumb())
      addPass(createThumb2SizeReductionPass());

    // Constant island pass work on unbundled instructions.
    addPass(&UnpackMachineBundlesID);
  }

  // @LOCALMOD-START
  // Note with FlagSfiDisableCP we effectively disable the
  // ARMConstantIslandPass and rely on movt/movw to eliminate the need
  // for constant islands
  if (FlagSfiDisableCP) {
    assert(getARMSubtarget().useMovt());
  }
  // @LOCALMOD-END

  addPass(createARMConstantIslandPass());

  // @LOCALMOD-START
  // This pass does all the heavy sfi lifting.
  if (getARMSubtarget().isTargetNaCl()) {
    addPass(createARMNaClRewritePass());
  }
  // @LOCALMOD-END
 
  return true;
}

// @LOCALMOD-START
void ARMPassConfig::addIRPasses() {
  if (getARMSubtarget().isTargetNaCl()) {
    addPass(createInsertDivideCheckPass());
  }
  TargetPassConfig::addIRPasses();
}
// @LOCALMOD-END

bool ARMBaseTargetMachine::addCodeEmitter(PassManagerBase &PM,
                                          JITCodeEmitter &JCE) {
  // Machine code emitter pass for ARM.
  PM.add(createARMJITCodeEmitterPass(*this, JCE));
  return false;
}<|MERGE_RESOLUTION|>--- conflicted
+++ resolved
@@ -31,19 +31,17 @@
                   cl::desc("Enable global merge pass"),
                   cl::init(true));
 
-<<<<<<< HEAD
-// @LOCALMOD-START
-namespace llvm {
-cl::opt<bool> FlagSfiDisableCP("sfi-disable-cp",
-                               cl::desc("disable arm constant island pools"));
-}
-// @LOCALMOD-END
-=======
 static cl::opt<bool>
 DisableA15SDOptimization("disable-a15-sd-optimization", cl::Hidden,
                    cl::desc("Inhibit optimization of S->D register accesses on A15"),
                    cl::init(false));
->>>>>>> 7dfcb84f
+
+// @LOCALMOD-START
+namespace llvm {
+cl::opt<bool> FlagSfiDisableCP("sfi-disable-cp",
+                               cl::desc("disable arm constant island pools"));
+}
+// @LOCALMOD-END
 
 extern "C" void LLVMInitializeARMTarget() {
   // Register the target.
