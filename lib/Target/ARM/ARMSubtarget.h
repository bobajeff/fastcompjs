--- conflicted
+++ resolved
@@ -257,13 +257,9 @@
 
   bool isTargetIOS() const { return TargetTriple.getOS() == Triple::IOS; }
   bool isTargetDarwin() const { return TargetTriple.isOSDarwin(); }
-<<<<<<< HEAD
-  bool isTargetNaCl() const { return TargetTriple.isOSNaCl(); }  // @LOCALMOD
-=======
   bool isTargetNaCl() const {
     return TargetTriple.getOS() == Triple::NaCl;
   }
->>>>>>> 1ad9253c
   bool isTargetELF() const { return !isTargetDarwin(); }
 
   bool isAPCS_ABI() const { return TargetABI == ARM_ABI_APCS; }
