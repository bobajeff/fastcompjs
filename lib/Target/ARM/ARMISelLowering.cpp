--- conflicted
+++ resolved
@@ -2961,15 +2961,6 @@
           // Since they could be overwritten by lowering of arguments in case of
           // a tail call.
           if (Flags.isByVal()) {
-<<<<<<< HEAD
-            // LOCALMOD-BEGIN (PR11018)
-            unsigned Bytes = Flags.getByValSize();
-            // @LOCALMOD-END
-            if (Bytes == 0) Bytes = 1; // Don't create zero-sized stack objects.
-            int FI = MFI->CreateFixedObject(Bytes,
-                                            VA.getLocMemOffset(), false);
-            InVals.push_back(DAG.getFrameIndex(FI, getPointerTy()));
-=======
             ARMFunctionInfo *AFI = MF.getInfo<ARMFunctionInfo>();
             if (!AFI->getVarArgsFrameIndex()) {
               VarArgStyleRegisters(CCInfo, DAG,
@@ -2984,7 +2975,6 @@
                                               VA.getLocMemOffset(), false);
               InVals.push_back(DAG.getFrameIndex(FI, getPointerTy()));              
             }
->>>>>>> 92b0d8cf
           } else {
             int FI = MFI->CreateFixedObject(VA.getLocVT().getSizeInBits()/8,
                                             VA.getLocMemOffset(), true);
