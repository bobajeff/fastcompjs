--- conflicted
+++ resolved
@@ -825,16 +825,15 @@
     MCSymbol *PICBase = MF->getPICBaseSymbol();
     // FIXME: We would like an efficient form for this, so we don't have to do a
     // lot of extra uniquing.
-<<<<<<< HEAD
-    // LOCALMOD: For NaCl, the call should be aligned to the end of a bundle. Since the
-    // call is at the end of the bundle, there should be no padding between
-    // the call and the next instruction (the label should still make sense).
-
-    OutStreamer.EmitInstruction(MCInstBuilder(
-       getSubtarget().isTargetNaCl() ? X86::NACL_CALL32d : X86::CALLpcrel32) // @LOCALMOD
-=======
-    EmitToStreamer(OutStreamer, MCInstBuilder(X86::CALLpcrel32)
->>>>>>> 434f0e35
+
+    // @LOCALMOD-BEGIN: For NaCl, the call should be aligned to the end of a
+    // bundle. Since the call is at the end of the bundle, there should be no
+    // padding between the call and the next instruction (the label should still
+    // make sense).
+    EmitToStreamer(OutStreamer,
+                   MCInstBuilder(getSubtarget().isTargetNaCl()
+                                     ? X86::NACL_CALL32d
+                                     : X86::CALLpcrel32) // @LOCALMOD-END
       .addExpr(MCSymbolRefExpr::Create(PICBase, OutContext)));
 
     // Emit the label.
