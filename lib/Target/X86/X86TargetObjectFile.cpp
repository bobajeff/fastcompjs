//===-- X86TargetObjectFile.cpp - X86 Object Info -------------------------===//
//
//                     The LLVM Compiler Infrastructure
//
// This file is distributed under the University of Illinois Open Source
// License. See LICENSE.TXT for details.
//
//===----------------------------------------------------------------------===//

#include "X86TargetObjectFile.h"
#include "X86Subtarget.h"  // @LOCALMOD
#include "llvm/MC/MCContext.h"
#include "llvm/MC/MCExpr.h"
#include "llvm/MC/MCSectionELF.h"
#include "llvm/Support/Dwarf.h"
#include "llvm/Target/Mangler.h"

using namespace llvm;
using namespace dwarf;

const MCExpr *X86_64MachoTargetObjectFile::
getTTypeGlobalReference(const GlobalValue *GV, Mangler *Mang,
                        MachineModuleInfo *MMI, unsigned Encoding,
                        MCStreamer &Streamer) const {

  // On Darwin/X86-64, we can reference dwarf symbols with foo@GOTPCREL+4, which
  // is an indirect pc-relative reference.
  if (Encoding & (DW_EH_PE_indirect | DW_EH_PE_pcrel)) {
    const MCSymbol *Sym = getSymbol(*Mang, GV);
    const MCExpr *Res =
      MCSymbolRefExpr::Create(Sym, MCSymbolRefExpr::VK_GOTPCREL, getContext());
    const MCExpr *Four = MCConstantExpr::Create(4, getContext());
    return MCBinaryExpr::CreateAdd(Res, Four, getContext());
  }

  return TargetLoweringObjectFileMachO::
    getTTypeGlobalReference(GV, Mang, MMI, Encoding, Streamer);
}

MCSymbol *X86_64MachoTargetObjectFile::
getCFIPersonalitySymbol(const GlobalValue *GV, Mangler *Mang,
                        MachineModuleInfo *MMI) const {
  return getSymbol(*Mang, GV);
}

void
X86LinuxTargetObjectFile::Initialize(MCContext &Ctx, const TargetMachine &TM) {
  TargetLoweringObjectFileELF::Initialize(Ctx, TM);
  InitializeELF(TM.Options.UseInitArray);
}

<<<<<<< HEAD
// @LOCALMOD-START
// NOTE: this was largely lifted from
// lib/Target/ARM/ARMTargetObjectFile.cpp
//
// The default is .ctors/.dtors while the arm backend uses
// .init_array/.fini_array
//
// Without this the linker defined symbols __fini_array_start and
// __fini_array_end do not have useful values. c.f.:
// http://code.google.com/p/nativeclient/issues/detail?id=805
void TargetLoweringObjectFileNaCl::Initialize(MCContext &Ctx,
                                              const TargetMachine &TM) {
  TargetLoweringObjectFileELF::Initialize(Ctx, TM);

  StaticCtorSection =
    getContext().getELFSection(".init_array", ELF::SHT_INIT_ARRAY,
                               ELF::SHF_WRITE |
                               ELF::SHF_ALLOC,
                               SectionKind::getDataRel());
  StaticDtorSection =
    getContext().getELFSection(".fini_array", ELF::SHT_FINI_ARRAY,
                               ELF::SHF_WRITE |
                               ELF::SHF_ALLOC,
                               SectionKind::getDataRel());
}
// @LOCALMOD-END
=======
const MCExpr *
X86LinuxTargetObjectFile::getDebugThreadLocalSymbol(
    const MCSymbol *Sym) const {
  return MCSymbolRefExpr::Create(Sym, MCSymbolRefExpr::VK_DTPOFF, getContext());
}
>>>>>>> 5b8f1242
<|MERGE_RESOLUTION|>--- conflicted
+++ resolved
@@ -49,7 +49,12 @@
   InitializeELF(TM.Options.UseInitArray);
 }
 
-<<<<<<< HEAD
+const MCExpr *
+X86LinuxTargetObjectFile::getDebugThreadLocalSymbol(
+    const MCSymbol *Sym) const {
+  return MCSymbolRefExpr::Create(Sym, MCSymbolRefExpr::VK_DTPOFF, getContext());
+}
+
 // @LOCALMOD-START
 // NOTE: this was largely lifted from
 // lib/Target/ARM/ARMTargetObjectFile.cpp
@@ -75,11 +80,4 @@
                                ELF::SHF_ALLOC,
                                SectionKind::getDataRel());
 }
-// @LOCALMOD-END
-=======
-const MCExpr *
-X86LinuxTargetObjectFile::getDebugThreadLocalSymbol(
-    const MCSymbol *Sym) const {
-  return MCSymbolRefExpr::Create(Sym, MCSymbolRefExpr::VK_DTPOFF, getContext());
-}
->>>>>>> 5b8f1242
+// @LOCALMOD-END