//===-- X86Subtarget.h - Define Subtarget for the X86 ----------*- C++ -*--===//
//
//                     The LLVM Compiler Infrastructure
//
// This file is distributed under the University of Illinois Open Source
// License. See LICENSE.TXT for details.
//
//===----------------------------------------------------------------------===//
//
// This file declares the X86 specific subclass of TargetSubtargetInfo.
//
//===----------------------------------------------------------------------===//

#ifndef X86SUBTARGET_H
#define X86SUBTARGET_H

#include "llvm/ADT/Triple.h"
#include "llvm/CallingConv.h"
#include "llvm/Target/TargetSubtargetInfo.h"
#include <string>

#define GET_SUBTARGETINFO_HEADER
#include "X86GenSubtargetInfo.inc"

namespace llvm {
class GlobalValue;
class StringRef;
class TargetMachine;

/// PICStyles - The X86 backend supports a number of different styles of PIC.
///
namespace PICStyles {
enum Style {
  StubPIC,          // Used on i386-darwin in -fPIC mode.
  StubDynamicNoPIC, // Used on i386-darwin in -mdynamic-no-pic mode.
  GOT,              // Used on many 32-bit unices in -fPIC mode.
  RIPRel,           // Used on X86-64 when not in -static mode.
  None              // Set when in -static mode (not PIC or DynamicNoPIC mode).
};
}

class X86Subtarget : public X86GenSubtargetInfo {
protected:
  enum X86SSEEnum {
    NoMMXSSE, MMX, SSE1, SSE2, SSE3, SSSE3, SSE41, SSE42, AVX, AVX2
  };

  enum X863DNowEnum {
    NoThreeDNow, ThreeDNow, ThreeDNowA
  };

  enum X86ProcFamilyEnum {
    Others, IntelAtom
  };

  /// X86ProcFamily - X86 processor family: Intel Atom, and others
  X86ProcFamilyEnum X86ProcFamily;

  /// PICStyle - Which PIC style to use
  ///
  PICStyles::Style PICStyle;

  /// X86SSELevel - MMX, SSE1, SSE2, SSE3, SSSE3, SSE41, SSE42, or
  /// none supported.
  X86SSEEnum X86SSELevel;

  /// X863DNowLevel - 3DNow or 3DNow Athlon, or none supported.
  ///
  X863DNowEnum X863DNowLevel;

  /// HasCMov - True if this processor has conditional move instructions
  /// (generally pentium pro+).
  bool HasCMov;

  /// HasX86_64 - True if the processor supports X86-64 instructions.
  ///
  bool HasX86_64;

  /// HasPOPCNT - True if the processor supports POPCNT.
  bool HasPOPCNT;

  /// HasSSE4A - True if the processor supports SSE4A instructions.
  bool HasSSE4A;

  /// HasAES - Target has AES instructions
  bool HasAES;

  /// HasPCLMUL - Target has carry-less multiplication
  bool HasPCLMUL;

  /// HasFMA - Target has 3-operand fused multiply-add
  bool HasFMA;

  /// HasFMA4 - Target has 4-operand fused multiply-add
  bool HasFMA4;

  /// HasXOP - Target has XOP instructions
  bool HasXOP;

  /// HasMOVBE - True if the processor has the MOVBE instruction.
  bool HasMOVBE;

  /// HasRDRAND - True if the processor has the RDRAND instruction.
  bool HasRDRAND;

  /// HasF16C - Processor has 16-bit floating point conversion instructions.
  bool HasF16C;

  /// HasFSGSBase - Processor has FS/GS base insturctions.
  bool HasFSGSBase;

  /// HasLZCNT - Processor has LZCNT instruction.
  bool HasLZCNT;

  /// HasBMI - Processor has BMI1 instructions.
  bool HasBMI;

  /// HasBMI2 - Processor has BMI2 instructions.
  bool HasBMI2;

  /// HasRTM - Processor has RTM instructions.
  bool HasRTM;

  /// IsBTMemSlow - True if BT (bit test) of memory instructions are slow.
  bool IsBTMemSlow;

  /// IsUAMemFast - True if unaligned memory access is fast.
  bool IsUAMemFast;

  /// HasVectorUAMem - True if SIMD operations can have unaligned memory
  /// operands. This may require setting a feature bit in the processor.
  bool HasVectorUAMem;

  /// HasCmpxchg16b - True if this processor has the CMPXCHG16B instruction;
  /// this is true for most x86-64 chips, but not the first AMD chips.
  bool HasCmpxchg16b;

  /// UseLeaForSP - True if the LEA instruction should be used for adjusting
  /// the stack pointer. This is an optimization for Intel Atom processors.
  bool UseLeaForSP;

  /// HasSlowDivide - True if smaller divides are significantly faster than
  /// full divides and should be used when possible.
  bool HasSlowDivide;

  /// PostRAScheduler - True if using post-register-allocation scheduler.
  bool PostRAScheduler;

  /// stackAlignment - The minimum alignment known to hold of the stack frame on
  /// entry to the function and which must be maintained by every function.
  unsigned stackAlignment;

  /// Max. memset / memcpy size that is turned into rep/movs, rep/stos ops.
  ///
  unsigned MaxInlineSizeThreshold;

  /// TargetTriple - What processor and OS we're targeting.
  Triple TargetTriple;

  /// Instruction itineraries for scheduling
  InstrItineraryData InstrItins;

private:
  /// In64BitMode - True if compiling for 64-bit, false for 32-bit.
  bool In64BitMode;

public:

  /// This constructor initializes the data members to match that
  /// of the specified triple.
  ///
  X86Subtarget(const std::string &TT, const std::string &CPU,
               const std::string &FS,
               unsigned StackAlignOverride, bool is64Bit);

  /// getStackAlignment - Returns the minimum alignment known to hold of the
  /// stack frame on entry to the function and which must be maintained by every
  /// function for this subtarget.
  unsigned getStackAlignment() const { return stackAlignment; }

  /// getMaxInlineSizeThreshold - Returns the maximum memset / memcpy size
  /// that still makes it profitable to inline the call.
  unsigned getMaxInlineSizeThreshold() const { return MaxInlineSizeThreshold; }

  /// ParseSubtargetFeatures - Parses features string setting specified
  /// subtarget options.  Definition of function is auto generated by tblgen.
  void ParseSubtargetFeatures(StringRef CPU, StringRef FS);

  /// AutoDetectSubtargetFeatures - Auto-detect CPU features using CPUID
  /// instruction.
  void AutoDetectSubtargetFeatures();

  bool is64Bit() const { return In64BitMode; }

  // @LOCALMOD
  bool has64BitPointers() const { return is64Bit() && !isTargetNaCl(); }

  PICStyles::Style getPICStyle() const { return PICStyle; }
  void setPICStyle(PICStyles::Style Style)  { PICStyle = Style; }

  bool hasCMov() const { return HasCMov; }
  bool hasMMX() const { return X86SSELevel >= MMX; }
  bool hasSSE1() const { return X86SSELevel >= SSE1; }
  bool hasSSE2() const { return X86SSELevel >= SSE2; }
  bool hasSSE3() const { return X86SSELevel >= SSE3; }
  bool hasSSSE3() const { return X86SSELevel >= SSSE3; }
  bool hasSSE41() const { return X86SSELevel >= SSE41; }
  bool hasSSE42() const { return X86SSELevel >= SSE42; }
  bool hasAVX() const { return X86SSELevel >= AVX; }
  bool hasAVX2() const { return X86SSELevel >= AVX2; }
  bool hasFp256() const { return hasAVX(); }
  bool hasInt256() const { return hasAVX2(); }
  bool hasSSE4A() const { return HasSSE4A; }
  bool has3DNow() const { return X863DNowLevel >= ThreeDNow; }
  bool has3DNowA() const { return X863DNowLevel >= ThreeDNowA; }
  bool hasPOPCNT() const { return HasPOPCNT; }
  bool hasAES() const { return HasAES; }
  bool hasPCLMUL() const { return HasPCLMUL; }
  bool hasFMA() const { return HasFMA; }
  // FIXME: Favor FMA when both are enabled. Is this the right thing to do?
  bool hasFMA4() const { return HasFMA4 && !HasFMA; }
  bool hasXOP() const { return HasXOP; }
  bool hasMOVBE() const { return HasMOVBE; }
  bool hasRDRAND() const { return HasRDRAND; }
  bool hasF16C() const { return HasF16C; }
  bool hasFSGSBase() const { return HasFSGSBase; }
  bool hasLZCNT() const { return HasLZCNT; }
  bool hasBMI() const { return HasBMI; }
  bool hasBMI2() const { return HasBMI2; }
  bool hasRTM() const { return HasRTM; }
  bool isBTMemSlow() const { return IsBTMemSlow; }
  bool isUnalignedMemAccessFast() const { return IsUAMemFast; }
  bool hasVectorUAMem() const { return HasVectorUAMem; }
  bool hasCmpxchg16b() const { return HasCmpxchg16b; }
  bool useLeaForSP() const { return UseLeaForSP; }
  bool hasSlowDivide() const { return HasSlowDivide; }

  bool isAtom() const { return X86ProcFamily == IntelAtom; }

  const Triple &getTargetTriple() const { return TargetTriple; }

  bool isTargetDarwin() const { return TargetTriple.isOSDarwin(); }
  bool isTargetFreeBSD() const {
    return TargetTriple.getOS() == Triple::FreeBSD;
  }
  bool isTargetSolaris() const {
    return TargetTriple.getOS() == Triple::Solaris;
  }
  bool isTargetELF() const {
    return (TargetTriple.getEnvironment() == Triple::ELF ||
            TargetTriple.isOSBinFormatELF());
  }
  bool isTargetLinux() const { return TargetTriple.getOS() == Triple::Linux; }
<<<<<<< HEAD
  bool isTargetNaCl() const { return TargetTriple.isOSNaCl(); }  // @LOCALMOD
=======
  bool isTargetNaCl() const {
    return TargetTriple.getOS() == Triple::NaCl;
  }
>>>>>>> 1ad9253c
  bool isTargetNaCl32() const { return isTargetNaCl() && !is64Bit(); }
  bool isTargetNaCl64() const { return isTargetNaCl() && is64Bit(); }
  bool isTargetWindows() const { return TargetTriple.getOS() == Triple::Win32; }
  bool isTargetMingw() const { return TargetTriple.getOS() == Triple::MinGW32; }
  bool isTargetCygwin() const { return TargetTriple.getOS() == Triple::Cygwin; }
  bool isTargetCygMing() const { return TargetTriple.isOSCygMing(); }
  bool isTargetCOFF() const {
    return (TargetTriple.getEnvironment() != Triple::ELF &&
            TargetTriple.isOSBinFormatCOFF());
  }
  bool isTargetEnvMacho() const { return TargetTriple.isEnvironmentMachO(); }

  bool isTargetWin64() const {
    // FIXME: x86_64-cygwin has not been released yet.
    return In64BitMode && TargetTriple.isOSWindows();
  }

  bool isTargetWin32() const {
    // FIXME: Cygwin is included for isTargetWin64 -- should it be included
    // here too?
    return !In64BitMode && (isTargetMingw() || isTargetWindows());
  }

  bool isPICStyleSet() const { return PICStyle != PICStyles::None; }
  bool isPICStyleGOT() const { return PICStyle == PICStyles::GOT; }
  bool isPICStyleRIPRel() const { return PICStyle == PICStyles::RIPRel; }

  bool isPICStyleStubPIC() const {
    return PICStyle == PICStyles::StubPIC;
  }

  bool isPICStyleStubNoDynamic() const {
    return PICStyle == PICStyles::StubDynamicNoPIC;
  }
  bool isPICStyleStubAny() const {
    return PICStyle == PICStyles::StubDynamicNoPIC ||
           PICStyle == PICStyles::StubPIC; }

  /// ClassifyGlobalReference - Classify a global variable reference for the
  /// current subtarget according to how we should reference it in a non-pcrel
  /// context.
  unsigned char ClassifyGlobalReference(const GlobalValue *GV,
                                        const TargetMachine &TM)const;

  /// ClassifyBlockAddressReference - Classify a blockaddress reference for the
  /// current subtarget according to how we should reference it in a non-pcrel
  /// context.
  unsigned char ClassifyBlockAddressReference() const;

  /// IsLegalToCallImmediateAddr - Return true if the subtarget allows calls
  /// to immediate address.
  bool IsLegalToCallImmediateAddr(const TargetMachine &TM) const;

  /// This function returns the name of a function which has an interface
  /// like the non-standard bzero function, if such a function exists on
  /// the current subtarget and it is considered prefereable over
  /// memset with zero passed as the second argument. Otherwise it
  /// returns null.
  const char *getBZeroEntry() const;

  /// enablePostRAScheduler - run for Atom optimization.
  bool enablePostRAScheduler(CodeGenOpt::Level OptLevel,
                             TargetSubtargetInfo::AntiDepBreakMode& Mode,
                             RegClassVector& CriticalPathRCs) const;

  bool postRAScheduler() const { return PostRAScheduler; }

  /// getInstrItins = Return the instruction itineraries based on the
  /// subtarget selection.
  const InstrItineraryData &getInstrItineraryData() const { return InstrItins; }
};

} // End llvm namespace

#endif<|MERGE_RESOLUTION|>--- conflicted
+++ resolved
@@ -251,13 +251,9 @@
             TargetTriple.isOSBinFormatELF());
   }
   bool isTargetLinux() const { return TargetTriple.getOS() == Triple::Linux; }
-<<<<<<< HEAD
-  bool isTargetNaCl() const { return TargetTriple.isOSNaCl(); }  // @LOCALMOD
-=======
   bool isTargetNaCl() const {
     return TargetTriple.getOS() == Triple::NaCl;
   }
->>>>>>> 1ad9253c
   bool isTargetNaCl32() const { return isTargetNaCl() && !is64Bit(); }
   bool isTargetNaCl64() const { return isTargetNaCl() && is64Bit(); }
   bool isTargetWindows() const { return TargetTriple.getOS() == Triple::Win32; }
