//===- lib/MC/MCAsmStreamer.cpp - Text Assembly Output --------------------===//
//
//                     The LLVM Compiler Infrastructure
//
// This file is distributed under the University of Illinois Open Source
// License. See LICENSE.TXT for details.
//
//===----------------------------------------------------------------------===//

#include "llvm/MC/MCStreamer.h"
#include "llvm/ADT/SmallString.h"
#include "llvm/ADT/STLExtras.h"
#include "llvm/ADT/StringExtras.h"
#include "llvm/ADT/Twine.h"
#include "llvm/MC/MCAsmBackend.h"
#include "llvm/MC/MCAsmInfo.h"
#include "llvm/MC/MCCodeEmitter.h"
#include "llvm/MC/MCContext.h"
#include "llvm/MC/MCExpr.h"
#include "llvm/MC/MCFixupKindInfo.h"
#include "llvm/MC/MCInst.h"
#include "llvm/MC/MCInstPrinter.h"
#include "llvm/MC/MCObjectFileInfo.h"
#include "llvm/MC/MCRegisterInfo.h"
#include "llvm/MC/MCSectionCOFF.h"
#include "llvm/MC/MCSectionMachO.h"
#include "llvm/MC/MCSymbol.h"
#include "llvm/Support/CommandLine.h"
#include "llvm/Support/ErrorHandling.h"
#include "llvm/Support/Format.h"
#include "llvm/Support/FormattedStream.h"
#include "llvm/Support/MathExtras.h"
#include "llvm/Support/Path.h"
#include <cctype>
#include <unordered_map>
using namespace llvm;

namespace {

class MCAsmStreamer : public MCStreamer {
protected:
  formatted_raw_ostream &OS;
  const MCAsmInfo *MAI;
private:
  std::unique_ptr<MCInstPrinter> InstPrinter;
  std::unique_ptr<MCCodeEmitter> Emitter;
  std::unique_ptr<MCAsmBackend> AsmBackend;

  SmallString<128> CommentToEmit;
  raw_svector_ostream CommentStream;

  unsigned IsVerboseAsm : 1;
  unsigned ShowInst : 1;
  unsigned UseDwarfDirectory : 1;
  // @LOCALMOD: we don't have an MCAssembler object here, so we can't ask it
  // if bundle alignment is enabled. Instead, just track the alignment here.
  unsigned BundleAlignmentEnabled : 1;

  void EmitRegisterName(int64_t Register);
  void EmitCFIStartProcImpl(MCDwarfFrameInfo &Frame) override;
  void EmitCFIEndProcImpl(MCDwarfFrameInfo &Frame) override;

public:
  MCAsmStreamer(MCContext &Context, formatted_raw_ostream &os,
                bool isVerboseAsm, bool useDwarfDirectory,
                MCInstPrinter *printer, MCCodeEmitter *emitter,
                MCAsmBackend *asmbackend, bool showInst)
      : MCStreamer(Context), OS(os), MAI(Context.getAsmInfo()),
        InstPrinter(printer), Emitter(emitter), AsmBackend(asmbackend),
        CommentStream(CommentToEmit), IsVerboseAsm(isVerboseAsm),
<<<<<<< HEAD
        ShowInst(showInst), UseDwarfDirectory(useDwarfDirectory) {
=======
        ShowInst(showInst), UseLoc(useLoc), UseCFI(useCFI),
        UseDwarfDirectory(useDwarfDirectory), BundleAlignmentEnabled(0) {
>>>>>>> e9bc2f01
    if (InstPrinter && IsVerboseAsm)
      InstPrinter->setCommentStream(CommentStream);
  }

  inline void EmitEOL() {
    // If we don't have any comments, just emit a \n.
    if (!IsVerboseAsm) {
      OS << '\n';
      return;
    }
    EmitCommentsAndEOL();
  }
  void EmitCommentsAndEOL();

  /// isVerboseAsm - Return true if this streamer supports verbose assembly at
  /// all.
  bool isVerboseAsm() const override { return IsVerboseAsm; }

  /// hasRawTextSupport - We support EmitRawText.
  bool hasRawTextSupport() const override { return true; }

  /// AddComment - Add a comment that can be emitted to the generated .s
  /// file if applicable as a QoI issue to make the output of the compiler
  /// more readable.  This only affects the MCAsmStreamer, and only when
  /// verbose assembly output is enabled.
  void AddComment(const Twine &T) override;

  /// AddEncodingComment - Add a comment showing the encoding of an instruction.
  void AddEncodingComment(const MCInst &Inst, const MCSubtargetInfo &);

  /// GetCommentOS - Return a raw_ostream that comments can be written to.
  /// Unlike AddComment, you are required to terminate comments with \n if you
  /// use this method.
  raw_ostream &GetCommentOS() override {
    if (!IsVerboseAsm)
      return nulls();  // Discard comments unless in verbose asm mode.
    return CommentStream;
  }

  void emitRawComment(const Twine &T, bool TabPrefix = true) override;

  /// AddBlankLine - Emit a blank line to a .s file to pretty it up.
  void AddBlankLine() override {
    EmitEOL();
  }

  /// @name MCStreamer Interface
  /// @{

  void ChangeSection(const MCSection *Section,
                     const MCExpr *Subsection) override;

  void EmitLOHDirective(MCLOHType Kind, const MCLOHArgs &Args) override;
  void EmitLabel(MCSymbol *Symbol) override;

  void EmitAssemblerFlag(MCAssemblerFlag Flag) override;
  void EmitLinkerOptions(ArrayRef<std::string> Options) override;
  void EmitDataRegion(MCDataRegionType Kind) override;
  void EmitVersionMin(MCVersionMinType Kind, unsigned Major, unsigned Minor,
                      unsigned Update) override;
  void EmitThumbFunc(MCSymbol *Func) override;

  void EmitAssignment(MCSymbol *Symbol, const MCExpr *Value) override;
  void EmitWeakReference(MCSymbol *Alias, const MCSymbol *Symbol) override;
  bool EmitSymbolAttribute(MCSymbol *Symbol, MCSymbolAttr Attribute) override;

  void EmitSymbolDesc(MCSymbol *Symbol, unsigned DescValue) override;
  void BeginCOFFSymbolDef(const MCSymbol *Symbol) override;
  void EmitCOFFSymbolStorageClass(int StorageClass) override;
  void EmitCOFFSymbolType(int Type) override;
  void EndCOFFSymbolDef() override;
  void EmitCOFFSectionIndex(MCSymbol const *Symbol) override;
  void EmitCOFFSecRel32(MCSymbol const *Symbol) override;
  void EmitELFSize(MCSymbol *Symbol, const MCExpr *Value) override;
  void EmitCommonSymbol(MCSymbol *Symbol, uint64_t Size,
                        unsigned ByteAlignment) override;

  /// EmitLocalCommonSymbol - Emit a local common (.lcomm) symbol.
  ///
  /// @param Symbol - The common symbol to emit.
  /// @param Size - The size of the common symbol.
  /// @param ByteAlignment - The alignment of the common symbol in bytes.
  void EmitLocalCommonSymbol(MCSymbol *Symbol, uint64_t Size,
                             unsigned ByteAlignment) override;

  void EmitZerofill(const MCSection *Section, MCSymbol *Symbol = nullptr,
                    uint64_t Size = 0, unsigned ByteAlignment = 0) override;

  void EmitTBSSSymbol (const MCSection *Section, MCSymbol *Symbol,
                       uint64_t Size, unsigned ByteAlignment = 0) override;

  void EmitBytes(StringRef Data) override;

  void EmitValueImpl(const MCExpr *Value, unsigned Size,
                     const SMLoc &Loc = SMLoc()) override;
  void EmitIntValue(uint64_t Value, unsigned Size) override;

  void EmitULEB128Value(const MCExpr *Value) override;

  void EmitSLEB128Value(const MCExpr *Value) override;

  void EmitGPRel64Value(const MCExpr *Value) override;

  void EmitGPRel32Value(const MCExpr *Value) override;


  void EmitFill(uint64_t NumBytes, uint8_t FillValue) override;

  void EmitValueToAlignment(unsigned ByteAlignment, int64_t Value = 0,
                            unsigned ValueSize = 1,
                            unsigned MaxBytesToEmit = 0) override;

  void EmitCodeAlignment(unsigned ByteAlignment,
                         unsigned MaxBytesToEmit = 0) override;

  bool EmitValueToOffset(const MCExpr *Offset,
                         unsigned char Value = 0) override;

  void EmitFileDirective(StringRef Filename) override;
  unsigned EmitDwarfFileDirective(unsigned FileNo, StringRef Directory,
                                  StringRef Filename,
                                  unsigned CUID = 0) override;
  void EmitDwarfLocDirective(unsigned FileNo, unsigned Line,
                             unsigned Column, unsigned Flags,
                             unsigned Isa, unsigned Discriminator,
                             StringRef FileName) override;
  MCSymbol *getDwarfLineTableSymbol(unsigned CUID) override;

  void EmitIdent(StringRef IdentString) override;
  void EmitCFISections(bool EH, bool Debug) override;
  void EmitCFIDefCfa(int64_t Register, int64_t Offset) override;
  void EmitCFIDefCfaOffset(int64_t Offset) override;
  void EmitCFIDefCfaRegister(int64_t Register) override;
  void EmitCFIOffset(int64_t Register, int64_t Offset) override;
  void EmitCFIPersonality(const MCSymbol *Sym, unsigned Encoding) override;
  void EmitCFILsda(const MCSymbol *Sym, unsigned Encoding) override;
  void EmitCFIRememberState() override;
  void EmitCFIRestoreState() override;
  void EmitCFISameValue(int64_t Register) override;
  void EmitCFIRelOffset(int64_t Register, int64_t Offset) override;
  void EmitCFIAdjustCfaOffset(int64_t Adjustment) override;
  void EmitCFISignalFrame() override;
  void EmitCFIUndefined(int64_t Register) override;
  void EmitCFIRegister(int64_t Register1, int64_t Register2) override;
  void EmitCFIWindowSave() override;

  void EmitWinCFIStartProc(const MCSymbol *Symbol) override;
  void EmitWinCFIEndProc() override;
  void EmitWinCFIStartChained() override;
  void EmitWinCFIEndChained() override;
  void EmitWinCFIPushReg(unsigned Register) override;
  void EmitWinCFISetFrame(unsigned Register, unsigned Offset) override;
  void EmitWinCFIAllocStack(unsigned Size) override;
  void EmitWinCFISaveReg(unsigned Register, unsigned Offset) override;
  void EmitWinCFISaveXMM(unsigned Register, unsigned Offset) override;
  void EmitWinCFIPushFrame(bool Code) override;
  void EmitWinCFIEndProlog() override;

  void EmitWinEHHandler(const MCSymbol *Sym, bool Unwind, bool Except) override;
  void EmitWinEHHandlerData() override;

  void EmitInstruction(const MCInst &Inst, const MCSubtargetInfo &STI) override;

  void EmitBundleAlignMode(unsigned AlignPow2) override;
  void EmitBundleLock(bool AlignToEnd) override;
  void EmitBundleUnlock() override;

  /// EmitRawText - If this file is backed by an assembly streamer, this dumps
  /// the specified string in the output .s file.  This capability is
  /// indicated by the hasRawTextSupport() predicate.
  void EmitRawTextImpl(StringRef String) override;

  void FinishImpl() override;
};

} // end anonymous namespace.

/// AddComment - Add a comment that can be emitted to the generated .s
/// file if applicable as a QoI issue to make the output of the compiler
/// more readable.  This only affects the MCAsmStreamer, and only when
/// verbose assembly output is enabled.
void MCAsmStreamer::AddComment(const Twine &T) {
  if (!IsVerboseAsm) return;

  // Make sure that CommentStream is flushed.
  CommentStream.flush();

  T.toVector(CommentToEmit);
  // Each comment goes on its own line.
  CommentToEmit.push_back('\n');

  // Tell the comment stream that the vector changed underneath it.
  CommentStream.resync();
}

void MCAsmStreamer::EmitCommentsAndEOL() {
  if (CommentToEmit.empty() && CommentStream.GetNumBytesInBuffer() == 0) {
    OS << '\n';
    return;
  }

  CommentStream.flush();
  StringRef Comments = CommentToEmit.str();

  assert(Comments.back() == '\n' &&
         "Comment array not newline terminated");
  do {
    // Emit a line of comments.
    OS.PadToColumn(MAI->getCommentColumn());
    size_t Position = Comments.find('\n');
    OS << MAI->getCommentString() << ' ' << Comments.substr(0, Position) <<'\n';

    Comments = Comments.substr(Position+1);
  } while (!Comments.empty());

  CommentToEmit.clear();
  // Tell the comment stream that the vector changed underneath it.
  CommentStream.resync();
}

static inline int64_t truncateToSize(int64_t Value, unsigned Bytes) {
  assert(Bytes && "Invalid size!");
  return Value & ((uint64_t) (int64_t) -1 >> (64 - Bytes * 8));
}

void MCAsmStreamer::emitRawComment(const Twine &T, bool TabPrefix) {
  if (TabPrefix)
    OS << '\t';
  OS << MAI->getCommentString() << T;
  EmitEOL();
}

void MCAsmStreamer::ChangeSection(const MCSection *Section,
                                  const MCExpr *Subsection) {
  assert(Section && "Cannot switch to a null section!");
  Section->PrintSwitchToSection(*MAI, OS, Subsection);
}

void MCAsmStreamer::EmitLabel(MCSymbol *Symbol) {
  assert(Symbol->isUndefined() && "Cannot define a symbol twice!");
  MCStreamer::EmitLabel(Symbol);

  OS << *Symbol << MAI->getLabelSuffix();
  EmitEOL();
}

void MCAsmStreamer::EmitLOHDirective(MCLOHType Kind, const MCLOHArgs &Args) {
  StringRef str = MCLOHIdToName(Kind);

#ifndef NDEBUG
  int NbArgs = MCLOHIdToNbArgs(Kind);
  assert(NbArgs != -1 && ((size_t)NbArgs) == Args.size() && "Malformed LOH!");
  assert(str != "" && "Invalid LOH name");
#endif

  OS << "\t" << MCLOHDirectiveName() << " " << str << "\t";
  bool IsFirst = true;
  for (MCLOHArgs::const_iterator It = Args.begin(), EndIt = Args.end();
       It != EndIt; ++It) {
    if (!IsFirst)
      OS << ", ";
    IsFirst = false;
    OS << **It;
  }
  EmitEOL();
}

void MCAsmStreamer::EmitAssemblerFlag(MCAssemblerFlag Flag) {
  switch (Flag) {
  case MCAF_SyntaxUnified:         OS << "\t.syntax unified"; break;
  case MCAF_SubsectionsViaSymbols: OS << ".subsections_via_symbols"; break;
  case MCAF_Code16:                OS << '\t'<< MAI->getCode16Directive();break;
  case MCAF_Code32:                OS << '\t'<< MAI->getCode32Directive();break;
  case MCAF_Code64:                OS << '\t'<< MAI->getCode64Directive();break;
  }
  EmitEOL();
}

void MCAsmStreamer::EmitLinkerOptions(ArrayRef<std::string> Options) {
  assert(!Options.empty() && "At least one option is required!");
  OS << "\t.linker_option \"" << Options[0] << '"';
  for (ArrayRef<std::string>::iterator it = Options.begin() + 1,
         ie = Options.end(); it != ie; ++it) {
    OS << ", " << '"' << *it << '"';
  }
  OS << "\n";
}

void MCAsmStreamer::EmitDataRegion(MCDataRegionType Kind) {
  if (!MAI->doesSupportDataRegionDirectives())
    return;
  switch (Kind) {
  case MCDR_DataRegion:            OS << "\t.data_region"; break;
  case MCDR_DataRegionJT8:         OS << "\t.data_region jt8"; break;
  case MCDR_DataRegionJT16:        OS << "\t.data_region jt16"; break;
  case MCDR_DataRegionJT32:        OS << "\t.data_region jt32"; break;
  case MCDR_DataRegionEnd:         OS << "\t.end_data_region"; break;
  }
  EmitEOL();
}

void MCAsmStreamer::EmitVersionMin(MCVersionMinType Kind, unsigned Major,
                                   unsigned Minor, unsigned Update) {
  switch (Kind) {
  case MCVM_IOSVersionMin:        OS << "\t.ios_version_min"; break;
  case MCVM_OSXVersionMin:        OS << "\t.macosx_version_min"; break;
  }
  OS << " " << Major << ", " << Minor;
  if (Update)
    OS << ", " << Update;
  EmitEOL();
}

void MCAsmStreamer::EmitThumbFunc(MCSymbol *Func) {
  // This needs to emit to a temporary string to get properly quoted
  // MCSymbols when they have spaces in them.
  OS << "\t.thumb_func";
  // Only Mach-O hasSubsectionsViaSymbols()
  if (MAI->hasSubsectionsViaSymbols())
    OS << '\t' << *Func;
  EmitEOL();
}

void MCAsmStreamer::EmitAssignment(MCSymbol *Symbol, const MCExpr *Value) {
  OS << *Symbol << " = " << *Value;
  EmitEOL();

  MCStreamer::EmitAssignment(Symbol, Value);
}

void MCAsmStreamer::EmitWeakReference(MCSymbol *Alias, const MCSymbol *Symbol) {
  OS << ".weakref " << *Alias << ", " << *Symbol;
  EmitEOL();
}

bool MCAsmStreamer::EmitSymbolAttribute(MCSymbol *Symbol,
                                        MCSymbolAttr Attribute) {
  switch (Attribute) {
  case MCSA_Invalid: llvm_unreachable("Invalid symbol attribute");
  case MCSA_ELF_TypeFunction:    /// .type _foo, STT_FUNC  # aka @function
  case MCSA_ELF_TypeIndFunction: /// .type _foo, STT_GNU_IFUNC
  case MCSA_ELF_TypeObject:      /// .type _foo, STT_OBJECT  # aka @object
  case MCSA_ELF_TypeTLS:         /// .type _foo, STT_TLS     # aka @tls_object
  case MCSA_ELF_TypeCommon:      /// .type _foo, STT_COMMON  # aka @common
  case MCSA_ELF_TypeNoType:      /// .type _foo, STT_NOTYPE  # aka @notype
  case MCSA_ELF_TypeGnuUniqueObject:  /// .type _foo, @gnu_unique_object
    if (!MAI->hasDotTypeDotSizeDirective())
      return false; // Symbol attribute not supported
    OS << "\t.type\t" << *Symbol << ','
       << ((MAI->getCommentString()[0] != '@') ? '@' : '%');
    switch (Attribute) {
    default: return false;
    case MCSA_ELF_TypeFunction:    OS << "function"; break;
    case MCSA_ELF_TypeIndFunction: OS << "gnu_indirect_function"; break;
    case MCSA_ELF_TypeObject:      OS << "object"; break;
    case MCSA_ELF_TypeTLS:         OS << "tls_object"; break;
    case MCSA_ELF_TypeCommon:      OS << "common"; break;
    case MCSA_ELF_TypeNoType:      OS << "no_type"; break;
    case MCSA_ELF_TypeGnuUniqueObject: OS << "gnu_unique_object"; break;
    }
    EmitEOL();
    return true;
  case MCSA_Global: // .globl/.global
    OS << MAI->getGlobalDirective();
    break;
  case MCSA_Hidden:         OS << "\t.hidden\t";          break;
  case MCSA_IndirectSymbol: OS << "\t.indirect_symbol\t"; break;
  case MCSA_Internal:       OS << "\t.internal\t";        break;
  case MCSA_LazyReference:  OS << "\t.lazy_reference\t";  break;
  case MCSA_Local:          OS << "\t.local\t";           break;
  case MCSA_NoDeadStrip:    OS << "\t.no_dead_strip\t";   break;
  case MCSA_SymbolResolver: OS << "\t.symbol_resolver\t"; break;
  case MCSA_PrivateExtern:
    OS << "\t.private_extern\t";
    break;
  case MCSA_Protected:      OS << "\t.protected\t";       break;
  case MCSA_Reference:      OS << "\t.reference\t";       break;
  case MCSA_Weak:           OS << "\t.weak\t";            break;
  case MCSA_WeakDefinition:
    OS << "\t.weak_definition\t";
    break;
      // .weak_reference
  case MCSA_WeakReference:  OS << MAI->getWeakRefDirective(); break;
  case MCSA_WeakDefAutoPrivate: OS << "\t.weak_def_can_be_hidden\t"; break;
  }

  OS << *Symbol;
  EmitEOL();

  return true;
}

void MCAsmStreamer::EmitSymbolDesc(MCSymbol *Symbol, unsigned DescValue) {
  OS << ".desc" << ' ' << *Symbol << ',' << DescValue;
  EmitEOL();
}

void MCAsmStreamer::BeginCOFFSymbolDef(const MCSymbol *Symbol) {
  OS << "\t.def\t " << *Symbol << ';';
  EmitEOL();
}

void MCAsmStreamer::EmitCOFFSymbolStorageClass (int StorageClass) {
  OS << "\t.scl\t" << StorageClass << ';';
  EmitEOL();
}

void MCAsmStreamer::EmitCOFFSymbolType (int Type) {
  OS << "\t.type\t" << Type << ';';
  EmitEOL();
}

void MCAsmStreamer::EndCOFFSymbolDef() {
  OS << "\t.endef";
  EmitEOL();
}

void MCAsmStreamer::EmitCOFFSectionIndex(MCSymbol const *Symbol) {
  OS << "\t.secidx\t" << *Symbol;
  EmitEOL();
}

void MCAsmStreamer::EmitCOFFSecRel32(MCSymbol const *Symbol) {
  OS << "\t.secrel32\t" << *Symbol;
  EmitEOL();
}

void MCAsmStreamer::EmitELFSize(MCSymbol *Symbol, const MCExpr *Value) {
  assert(MAI->hasDotTypeDotSizeDirective());
  OS << "\t.size\t" << *Symbol << ", " << *Value << '\n';
}

void MCAsmStreamer::EmitCommonSymbol(MCSymbol *Symbol, uint64_t Size,
                                     unsigned ByteAlignment) {
  // Common symbols do not belong to any actual section.
  AssignSection(Symbol, nullptr);

  OS << "\t.comm\t" << *Symbol << ',' << Size;
  if (ByteAlignment != 0) {
    if (MAI->getCOMMDirectiveAlignmentIsInBytes())
      OS << ',' << ByteAlignment;
    else
      OS << ',' << Log2_32(ByteAlignment);
  }
  EmitEOL();
}

/// EmitLocalCommonSymbol - Emit a local common (.lcomm) symbol.
///
/// @param Symbol - The common symbol to emit.
/// @param Size - The size of the common symbol.
void MCAsmStreamer::EmitLocalCommonSymbol(MCSymbol *Symbol, uint64_t Size,
                                          unsigned ByteAlign) {
  // Common symbols do not belong to any actual section.
  AssignSection(Symbol, nullptr);

  OS << "\t.lcomm\t" << *Symbol << ',' << Size;
  if (ByteAlign > 1) {
    switch (MAI->getLCOMMDirectiveAlignmentType()) {
    case LCOMM::NoAlignment:
      llvm_unreachable("alignment not supported on .lcomm!");
    case LCOMM::ByteAlignment:
      OS << ',' << ByteAlign;
      break;
    case LCOMM::Log2Alignment:
      assert(isPowerOf2_32(ByteAlign) && "alignment must be a power of 2");
      OS << ',' << Log2_32(ByteAlign);
      break;
    }
  }
  EmitEOL();
}

void MCAsmStreamer::EmitZerofill(const MCSection *Section, MCSymbol *Symbol,
                                 uint64_t Size, unsigned ByteAlignment) {
  if (Symbol)
    AssignSection(Symbol, Section);

  // Note: a .zerofill directive does not switch sections.
  OS << ".zerofill ";

  // This is a mach-o specific directive.
  const MCSectionMachO *MOSection = ((const MCSectionMachO*)Section);
  OS << MOSection->getSegmentName() << "," << MOSection->getSectionName();

  if (Symbol) {
    OS << ',' << *Symbol << ',' << Size;
    if (ByteAlignment != 0)
      OS << ',' << Log2_32(ByteAlignment);
  }
  EmitEOL();
}

// .tbss sym, size, align
// This depends that the symbol has already been mangled from the original,
// e.g. _a.
void MCAsmStreamer::EmitTBSSSymbol(const MCSection *Section, MCSymbol *Symbol,
                                   uint64_t Size, unsigned ByteAlignment) {
  AssignSection(Symbol, Section);

  assert(Symbol && "Symbol shouldn't be NULL!");
  // Instead of using the Section we'll just use the shortcut.
  // This is a mach-o specific directive and section.
  OS << ".tbss " << *Symbol << ", " << Size;

  // Output align if we have it.  We default to 1 so don't bother printing
  // that.
  if (ByteAlignment > 1) OS << ", " << Log2_32(ByteAlignment);

  EmitEOL();
}

static inline char toOctal(int X) { return (X&7)+'0'; }

static void PrintQuotedString(StringRef Data, raw_ostream &OS) {
  OS << '"';

  for (unsigned i = 0, e = Data.size(); i != e; ++i) {
    unsigned char C = Data[i];
    if (C == '"' || C == '\\') {
      OS << '\\' << (char)C;
      continue;
    }

    if (isprint((unsigned char)C)) {
      OS << (char)C;
      continue;
    }

    switch (C) {
      case '\b': OS << "\\b"; break;
      case '\f': OS << "\\f"; break;
      case '\n': OS << "\\n"; break;
      case '\r': OS << "\\r"; break;
      case '\t': OS << "\\t"; break;
      default:
        OS << '\\';
        OS << toOctal(C >> 6);
        OS << toOctal(C >> 3);
        OS << toOctal(C >> 0);
        break;
    }
  }

  OS << '"';
}


void MCAsmStreamer::EmitBytes(StringRef Data) {
  assert(getCurrentSection().first &&
         "Cannot emit contents before setting section!");
  if (Data.empty()) return;

  if (Data.size() == 1) {
    OS << MAI->getData8bitsDirective();
    OS << (unsigned)(unsigned char)Data[0];
    EmitEOL();
    return;
  }

  // If the data ends with 0 and the target supports .asciz, use it, otherwise
  // use .ascii
  if (MAI->getAscizDirective() && Data.back() == 0) {
    OS << MAI->getAscizDirective();
    Data = Data.substr(0, Data.size()-1);
  } else {
    OS << MAI->getAsciiDirective();
  }

  PrintQuotedString(Data, OS);
  EmitEOL();
}

void MCAsmStreamer::EmitIntValue(uint64_t Value, unsigned Size) {
  EmitValue(MCConstantExpr::Create(Value, getContext()), Size);
}

void MCAsmStreamer::EmitValueImpl(const MCExpr *Value, unsigned Size,
                                  const SMLoc &Loc) {
  assert(Size <= 8 && "Invalid size");
  assert(getCurrentSection().first &&
         "Cannot emit contents before setting section!");
  const char *Directive = nullptr;
  switch (Size) {
  default: break;
  case 1: Directive = MAI->getData8bitsDirective();  break;
  case 2: Directive = MAI->getData16bitsDirective(); break;
  case 4: Directive = MAI->getData32bitsDirective(); break;
  case 8: Directive = MAI->getData64bitsDirective(); break;
  }

  if (!Directive) {
    int64_t IntValue;
    if (!Value->EvaluateAsAbsolute(IntValue))
      report_fatal_error("Don't know how to emit this value.");

    // We couldn't handle the requested integer size so we fallback by breaking
    // the request down into several, smaller, integers.  Since sizes greater
    // than eight are invalid and size equivalent to eight should have been
    // handled earlier, we use four bytes as our largest piece of granularity.
    bool IsLittleEndian = MAI->isLittleEndian();
    for (unsigned Emitted = 0; Emitted != Size;) {
      unsigned Remaining = Size - Emitted;
      // The size of our partial emission must be a power of two less than
      // eight.
      unsigned EmissionSize = PowerOf2Floor(Remaining);
      if (EmissionSize > 4)
        EmissionSize = 4;
      // Calculate the byte offset of our partial emission taking into account
      // the endianness of the target.
      unsigned ByteOffset =
          IsLittleEndian ? Emitted : (Remaining - EmissionSize);
      uint64_t ValueToEmit = IntValue >> (ByteOffset * 8);
      // We truncate our partial emission to fit within the bounds of the
      // emission domain.  This produces nicer output and silences potential
      // truncation warnings when round tripping through another assembler.
      ValueToEmit &= ~0ULL >> (64 - EmissionSize * 8);
      EmitIntValue(ValueToEmit, EmissionSize);
      Emitted += EmissionSize;
    }
    return;
  }

  assert(Directive && "Invalid size for machine code value!");
  OS << Directive << *Value;
  EmitEOL();
}

void MCAsmStreamer::EmitULEB128Value(const MCExpr *Value) {
  int64_t IntValue;
  if (Value->EvaluateAsAbsolute(IntValue)) {
    EmitULEB128IntValue(IntValue);
    return;
  }
  assert(MAI->hasLEB128() && "Cannot print a .uleb");
  OS << ".uleb128 " << *Value;
  EmitEOL();
}

void MCAsmStreamer::EmitSLEB128Value(const MCExpr *Value) {
  int64_t IntValue;
  if (Value->EvaluateAsAbsolute(IntValue)) {
    EmitSLEB128IntValue(IntValue);
    return;
  }
  assert(MAI->hasLEB128() && "Cannot print a .sleb");
  OS << ".sleb128 " << *Value;
  EmitEOL();
}

void MCAsmStreamer::EmitGPRel64Value(const MCExpr *Value) {
  assert(MAI->getGPRel64Directive() != nullptr);
  OS << MAI->getGPRel64Directive() << *Value;
  EmitEOL();
}

void MCAsmStreamer::EmitGPRel32Value(const MCExpr *Value) {
  assert(MAI->getGPRel32Directive() != nullptr);
  OS << MAI->getGPRel32Directive() << *Value;
  EmitEOL();
}


/// EmitFill - Emit NumBytes bytes worth of the value specified by
/// FillValue.  This implements directives such as '.space'.
void MCAsmStreamer::EmitFill(uint64_t NumBytes, uint8_t FillValue) {
  if (NumBytes == 0) return;

  if (const char *ZeroDirective = MAI->getZeroDirective()) {
    OS << ZeroDirective << NumBytes;
    if (FillValue != 0)
      OS << ',' << (int)FillValue;
    EmitEOL();
    return;
  }

  // Emit a byte at a time.
  MCStreamer::EmitFill(NumBytes, FillValue);
}

void MCAsmStreamer::EmitValueToAlignment(unsigned ByteAlignment, int64_t Value,
                                         unsigned ValueSize,
                                         unsigned MaxBytesToEmit) {
  // Some assemblers don't support non-power of two alignments, so we always
  // emit alignments as a power of two if possible.
  if (isPowerOf2_32(ByteAlignment)) {
    switch (ValueSize) {
    default:
      llvm_unreachable("Invalid size for machine code value!");
    case 1:
      OS << "\t.align\t";
      break;
    case 2:
      OS << ".p2alignw ";
      break;
    case 4:
      OS << ".p2alignl ";
      break;
    case 8:
      llvm_unreachable("Unsupported alignment size!");
    }

    if (MAI->getAlignmentIsInBytes())
      OS << ByteAlignment;
    else
      OS << Log2_32(ByteAlignment);

    if (Value || MaxBytesToEmit) {
      OS << ", 0x";
      OS.write_hex(truncateToSize(Value, ValueSize));

      if (MaxBytesToEmit)
        OS << ", " << MaxBytesToEmit;
    }
    EmitEOL();
    return;
  }

  // Non-power of two alignment.  This is not widely supported by assemblers.
  // FIXME: Parameterize this based on MAI.
  switch (ValueSize) {
  default: llvm_unreachable("Invalid size for machine code value!");
  case 1: OS << ".balign";  break;
  case 2: OS << ".balignw"; break;
  case 4: OS << ".balignl"; break;
  case 8: llvm_unreachable("Unsupported alignment size!");
  }

  OS << ' ' << ByteAlignment;
  OS << ", " << truncateToSize(Value, ValueSize);
  if (MaxBytesToEmit)
    OS << ", " << MaxBytesToEmit;
  EmitEOL();
}

void MCAsmStreamer::EmitCodeAlignment(unsigned ByteAlignment,
                                      unsigned MaxBytesToEmit) {
  // Emit with a text fill value.
  EmitValueToAlignment(ByteAlignment, MAI->getTextAlignFillValue(),
                       1, MaxBytesToEmit);
}

bool MCAsmStreamer::EmitValueToOffset(const MCExpr *Offset,
                                      unsigned char Value) {
  // FIXME: Verify that Offset is associated with the current section.
  OS << ".org " << *Offset << ", " << (unsigned) Value;
  EmitEOL();
  return false;
}


void MCAsmStreamer::EmitFileDirective(StringRef Filename) {
  assert(MAI->hasSingleParameterDotFile());
  OS << "\t.file\t";
  PrintQuotedString(Filename, OS);
  EmitEOL();
}

unsigned MCAsmStreamer::EmitDwarfFileDirective(unsigned FileNo,
                                               StringRef Directory,
                                               StringRef Filename,
                                               unsigned CUID) {
  assert(CUID == 0);

  MCDwarfLineTable &Table = getContext().getMCDwarfLineTable(CUID);
  unsigned NumFiles = Table.getMCDwarfFiles().size();
  FileNo = Table.getFile(Directory, Filename, FileNo);
  if (FileNo == 0)
    return 0;
  if (NumFiles == Table.getMCDwarfFiles().size())
    return FileNo;

  SmallString<128> FullPathName;

  if (!UseDwarfDirectory && !Directory.empty()) {
    if (sys::path::is_absolute(Filename))
      Directory = "";
    else {
      FullPathName = Directory;
      sys::path::append(FullPathName, Filename);
      Directory = "";
      Filename = FullPathName;
    }
  }

  OS << "\t.file\t" << FileNo << ' ';
  if (!Directory.empty()) {
    PrintQuotedString(Directory, OS);
    OS << ' ';
  }
  PrintQuotedString(Filename, OS);
  EmitEOL();

  return FileNo;
}

void MCAsmStreamer::EmitDwarfLocDirective(unsigned FileNo, unsigned Line,
                                          unsigned Column, unsigned Flags,
                                          unsigned Isa,
                                          unsigned Discriminator,
                                          StringRef FileName) {
  this->MCStreamer::EmitDwarfLocDirective(FileNo, Line, Column, Flags,
                                          Isa, Discriminator, FileName);
  OS << "\t.loc\t" << FileNo << " " << Line << " " << Column;
  if (Flags & DWARF2_FLAG_BASIC_BLOCK)
    OS << " basic_block";
  if (Flags & DWARF2_FLAG_PROLOGUE_END)
    OS << " prologue_end";
  if (Flags & DWARF2_FLAG_EPILOGUE_BEGIN)
    OS << " epilogue_begin";

  unsigned OldFlags = getContext().getCurrentDwarfLoc().getFlags();
  if ((Flags & DWARF2_FLAG_IS_STMT) != (OldFlags & DWARF2_FLAG_IS_STMT)) {
    OS << " is_stmt ";

    if (Flags & DWARF2_FLAG_IS_STMT)
      OS << "1";
    else
      OS << "0";
  }

  if (Isa)
    OS << " isa " << Isa;
  if (Discriminator)
    OS << " discriminator " << Discriminator;

  if (IsVerboseAsm) {
    OS.PadToColumn(MAI->getCommentColumn());
    OS << MAI->getCommentString() << ' ' << FileName << ':'
       << Line << ':' << Column;
  }
  EmitEOL();
}

MCSymbol *MCAsmStreamer::getDwarfLineTableSymbol(unsigned CUID) {
  // Always use the zeroth line table, since asm syntax only supports one line
  // table for now.
  return MCStreamer::getDwarfLineTableSymbol(0);
}

void MCAsmStreamer::EmitIdent(StringRef IdentString) {
  assert(MAI->hasIdentDirective() && ".ident directive not supported");
  OS << "\t.ident\t";
  PrintQuotedString(IdentString, OS);
  EmitEOL();
}

void MCAsmStreamer::EmitCFISections(bool EH, bool Debug) {
  MCStreamer::EmitCFISections(EH, Debug);
  OS << "\t.cfi_sections ";
  if (EH) {
    OS << ".eh_frame";
    if (Debug)
      OS << ", .debug_frame";
  } else if (Debug) {
    OS << ".debug_frame";
  }

  EmitEOL();
}

void MCAsmStreamer::EmitCFIStartProcImpl(MCDwarfFrameInfo &Frame) {
  OS << "\t.cfi_startproc";
  if (Frame.IsSimple)
    OS << " simple";
  EmitEOL();
}

void MCAsmStreamer::EmitCFIEndProcImpl(MCDwarfFrameInfo &Frame) {
  MCStreamer::EmitCFIEndProcImpl(Frame);
  OS << "\t.cfi_endproc";
  EmitEOL();
}

void MCAsmStreamer::EmitRegisterName(int64_t Register) {
  if (InstPrinter && !MAI->useDwarfRegNumForCFI()) {
    const MCRegisterInfo *MRI = getContext().getRegisterInfo();
    unsigned LLVMRegister = MRI->getLLVMRegNum(Register, true);
    InstPrinter->printRegName(OS, LLVMRegister);
  } else {
    OS << Register;
  }
}

void MCAsmStreamer::EmitCFIDefCfa(int64_t Register, int64_t Offset) {
  MCStreamer::EmitCFIDefCfa(Register, Offset);
  OS << "\t.cfi_def_cfa ";
  EmitRegisterName(Register);
  OS << ", " << Offset;
  EmitEOL();
}

void MCAsmStreamer::EmitCFIDefCfaOffset(int64_t Offset) {
  MCStreamer::EmitCFIDefCfaOffset(Offset);
  OS << "\t.cfi_def_cfa_offset " << Offset;
  EmitEOL();
}

void MCAsmStreamer::EmitCFIDefCfaRegister(int64_t Register) {
  MCStreamer::EmitCFIDefCfaRegister(Register);
  OS << "\t.cfi_def_cfa_register ";
  EmitRegisterName(Register);
  EmitEOL();
}

void MCAsmStreamer::EmitCFIOffset(int64_t Register, int64_t Offset) {
  this->MCStreamer::EmitCFIOffset(Register, Offset);
  OS << "\t.cfi_offset ";
  EmitRegisterName(Register);
  OS << ", " << Offset;
  EmitEOL();
}

void MCAsmStreamer::EmitCFIPersonality(const MCSymbol *Sym,
                                       unsigned Encoding) {
  MCStreamer::EmitCFIPersonality(Sym, Encoding);
  OS << "\t.cfi_personality " << Encoding << ", " << *Sym;
  EmitEOL();
}

void MCAsmStreamer::EmitCFILsda(const MCSymbol *Sym, unsigned Encoding) {
  MCStreamer::EmitCFILsda(Sym, Encoding);
  OS << "\t.cfi_lsda " << Encoding << ", " << *Sym;
  EmitEOL();
}

void MCAsmStreamer::EmitCFIRememberState() {
  MCStreamer::EmitCFIRememberState();
  OS << "\t.cfi_remember_state";
  EmitEOL();
}

void MCAsmStreamer::EmitCFIRestoreState() {
  MCStreamer::EmitCFIRestoreState();
  OS << "\t.cfi_restore_state";
  EmitEOL();
}

void MCAsmStreamer::EmitCFISameValue(int64_t Register) {
  MCStreamer::EmitCFISameValue(Register);
  OS << "\t.cfi_same_value ";
  EmitRegisterName(Register);
  EmitEOL();
}

void MCAsmStreamer::EmitCFIRelOffset(int64_t Register, int64_t Offset) {
  MCStreamer::EmitCFIRelOffset(Register, Offset);
  OS << "\t.cfi_rel_offset ";
  EmitRegisterName(Register);
  OS << ", " << Offset;
  EmitEOL();
}

void MCAsmStreamer::EmitCFIAdjustCfaOffset(int64_t Adjustment) {
  MCStreamer::EmitCFIAdjustCfaOffset(Adjustment);
  OS << "\t.cfi_adjust_cfa_offset " << Adjustment;
  EmitEOL();
}

void MCAsmStreamer::EmitCFISignalFrame() {
  MCStreamer::EmitCFISignalFrame();
  OS << "\t.cfi_signal_frame";
  EmitEOL();
}

void MCAsmStreamer::EmitCFIUndefined(int64_t Register) {
  MCStreamer::EmitCFIUndefined(Register);
  OS << "\t.cfi_undefined " << Register;
  EmitEOL();
}

void MCAsmStreamer::EmitCFIRegister(int64_t Register1, int64_t Register2) {
  MCStreamer::EmitCFIRegister(Register1, Register2);
  OS << "\t.cfi_register " << Register1 << ", " << Register2;
  EmitEOL();
}

void MCAsmStreamer::EmitCFIWindowSave() {
  MCStreamer::EmitCFIWindowSave();
  OS << "\t.cfi_window_save";
  EmitEOL();
}

void MCAsmStreamer::EmitWinCFIStartProc(const MCSymbol *Symbol) {
  MCStreamer::EmitWinCFIStartProc(Symbol);

  OS << ".seh_proc " << *Symbol;
  EmitEOL();
}

void MCAsmStreamer::EmitWinCFIEndProc() {
  MCStreamer::EmitWinCFIEndProc();

  OS << "\t.seh_endproc";
  EmitEOL();
}

void MCAsmStreamer::EmitWinCFIStartChained() {
  MCStreamer::EmitWinCFIStartChained();

  OS << "\t.seh_startchained";
  EmitEOL();
}

void MCAsmStreamer::EmitWinCFIEndChained() {
  MCStreamer::EmitWinCFIEndChained();

  OS << "\t.seh_endchained";
  EmitEOL();
}

void MCAsmStreamer::EmitWinEHHandler(const MCSymbol *Sym, bool Unwind,
                                      bool Except) {
  MCStreamer::EmitWinEHHandler(Sym, Unwind, Except);

  OS << "\t.seh_handler " << *Sym;
  if (Unwind)
    OS << ", @unwind";
  if (Except)
    OS << ", @except";
  EmitEOL();
}

static const MCSection *getWin64EHTableSection(StringRef suffix,
                                               MCContext &context) {
  // FIXME: This doesn't belong in MCObjectFileInfo. However,
  /// this duplicate code in MCWin64EH.cpp.
  if (suffix == "")
    return context.getObjectFileInfo()->getXDataSection();
  return context.getCOFFSection((".xdata"+suffix).str(),
                                COFF::IMAGE_SCN_CNT_INITIALIZED_DATA |
                                COFF::IMAGE_SCN_MEM_READ |
                                COFF::IMAGE_SCN_MEM_WRITE,
                                SectionKind::getDataRel());
}

void MCAsmStreamer::EmitWinEHHandlerData() {
  MCStreamer::EmitWinEHHandlerData();

  // Switch sections. Don't call SwitchSection directly, because that will
  // cause the section switch to be visible in the emitted assembly.
  // We only do this so the section switch that terminates the handler
  // data block is visible.
  MCWinFrameInfo *CurFrame = getCurrentWinFrameInfo();
  StringRef suffix=MCWin64EHUnwindEmitter::GetSectionSuffix(CurFrame->Function);
  const MCSection *xdataSect = getWin64EHTableSection(suffix, getContext());
  if (xdataSect)
    SwitchSectionNoChange(xdataSect);

  OS << "\t.seh_handlerdata";
  EmitEOL();
}

void MCAsmStreamer::EmitWinCFIPushReg(unsigned Register) {
  MCStreamer::EmitWinCFIPushReg(Register);

  OS << "\t.seh_pushreg " << Register;
  EmitEOL();
}

void MCAsmStreamer::EmitWinCFISetFrame(unsigned Register, unsigned Offset) {
  MCStreamer::EmitWinCFISetFrame(Register, Offset);

  OS << "\t.seh_setframe " << Register << ", " << Offset;
  EmitEOL();
}

void MCAsmStreamer::EmitWinCFIAllocStack(unsigned Size) {
  MCStreamer::EmitWinCFIAllocStack(Size);

  OS << "\t.seh_stackalloc " << Size;
  EmitEOL();
}

void MCAsmStreamer::EmitWinCFISaveReg(unsigned Register, unsigned Offset) {
  MCStreamer::EmitWinCFISaveReg(Register, Offset);

  OS << "\t.seh_savereg " << Register << ", " << Offset;
  EmitEOL();
}

void MCAsmStreamer::EmitWinCFISaveXMM(unsigned Register, unsigned Offset) {
  MCStreamer::EmitWinCFISaveXMM(Register, Offset);

  OS << "\t.seh_savexmm " << Register << ", " << Offset;
  EmitEOL();
}

void MCAsmStreamer::EmitWinCFIPushFrame(bool Code) {
  MCStreamer::EmitWinCFIPushFrame(Code);

  OS << "\t.seh_pushframe";
  if (Code)
    OS << " @code";
  EmitEOL();
}

void MCAsmStreamer::EmitWinCFIEndProlog(void) {
  MCStreamer::EmitWinCFIEndProlog();

  OS << "\t.seh_endprologue";
  EmitEOL();
}

void MCAsmStreamer::AddEncodingComment(const MCInst &Inst,
                                       const MCSubtargetInfo &STI) {
  raw_ostream &OS = GetCommentOS();
  SmallString<256> Code;
  SmallVector<MCFixup, 4> Fixups;
  raw_svector_ostream VecOS(Code);
  Emitter->EncodeInstruction(Inst, VecOS, Fixups, STI);
  VecOS.flush();

  // If we are showing fixups, create symbolic markers in the encoded
  // representation. We do this by making a per-bit map to the fixup item index,
  // then trying to display it as nicely as possible.
  SmallVector<uint8_t, 64> FixupMap;
  FixupMap.resize(Code.size() * 8);
  for (unsigned i = 0, e = Code.size() * 8; i != e; ++i)
    FixupMap[i] = 0;

  for (unsigned i = 0, e = Fixups.size(); i != e; ++i) {
    MCFixup &F = Fixups[i];
    const MCFixupKindInfo &Info = AsmBackend->getFixupKindInfo(F.getKind());
    for (unsigned j = 0; j != Info.TargetSize; ++j) {
      unsigned Index = F.getOffset() * 8 + Info.TargetOffset + j;
      assert(Index < Code.size() * 8 && "Invalid offset in fixup!");
      FixupMap[Index] = 1 + i;
    }
  }

  // FIXME: Note the fixup comments for Thumb2 are completely bogus since the
  // high order halfword of a 32-bit Thumb2 instruction is emitted first.
  OS << "encoding: [";
  for (unsigned i = 0, e = Code.size(); i != e; ++i) {
    if (i)
      OS << ',';

    // See if all bits are the same map entry.
    uint8_t MapEntry = FixupMap[i * 8 + 0];
    for (unsigned j = 1; j != 8; ++j) {
      if (FixupMap[i * 8 + j] == MapEntry)
        continue;

      MapEntry = uint8_t(~0U);
      break;
    }

    if (MapEntry != uint8_t(~0U)) {
      if (MapEntry == 0) {
        OS << format("0x%02x", uint8_t(Code[i]));
      } else {
        if (Code[i]) {
          // FIXME: Some of the 8 bits require fix up.
          OS << format("0x%02x", uint8_t(Code[i])) << '\''
             << char('A' + MapEntry - 1) << '\'';
        } else
          OS << char('A' + MapEntry - 1);
      }
    } else {
      // Otherwise, write out in binary.
      OS << "0b";
      for (unsigned j = 8; j--;) {
        unsigned Bit = (Code[i] >> j) & 1;

        unsigned FixupBit;
        if (MAI->isLittleEndian())
          FixupBit = i * 8 + j;
        else
          FixupBit = i * 8 + (7-j);

        if (uint8_t MapEntry = FixupMap[FixupBit]) {
          assert(Bit == 0 && "Encoder wrote into fixed up bit!");
          OS << char('A' + MapEntry - 1);
        } else
          OS << Bit;
      }
    }
  }
  OS << "]\n";

  for (unsigned i = 0, e = Fixups.size(); i != e; ++i) {
    MCFixup &F = Fixups[i];
    const MCFixupKindInfo &Info = AsmBackend->getFixupKindInfo(F.getKind());
    OS << "  fixup " << char('A' + i) << " - " << "offset: " << F.getOffset()
       << ", value: " << *F.getValue() << ", kind: " << Info.Name << "\n";
  }
}

void MCAsmStreamer::EmitInstruction(const MCInst &Inst, const MCSubtargetInfo &STI) {
  assert(getCurrentSection().first &&
         "Cannot emit contents before setting section!");

  // @LOCALMOD-START
  if (BundleAlignmentEnabled && AsmBackend &&
      AsmBackend->CustomExpandInst(Inst, *this)) {
    return;
  }
  // @LOCALMOD-END
  // Show the encoding in a comment if we have a code emitter.
  if (Emitter)
    AddEncodingComment(Inst, STI);

  // Show the MCInst if enabled.
  if (ShowInst) {
    Inst.dump_pretty(GetCommentOS(), MAI, InstPrinter.get(), "\n ");
    GetCommentOS() << "\n";
  }

  // If we have an AsmPrinter, use that to print, otherwise print the MCInst.
  if (InstPrinter)
    InstPrinter->printInst(&Inst, OS, "");
  else
    Inst.print(OS, MAI);
  EmitEOL();
}

void MCAsmStreamer::EmitBundleAlignMode(unsigned AlignPow2) {
  OS << "\t.bundle_align_mode " << AlignPow2;
  BundleAlignmentEnabled = AlignPow2 > 0; // @LOCALMOD
  EmitEOL();
}

void MCAsmStreamer::EmitBundleLock(bool AlignToEnd) {
  OS << "\t.bundle_lock";
  if (AlignToEnd)
    OS << " align_to_end";
  EmitEOL();
}

void MCAsmStreamer::EmitBundleUnlock() {
  OS << "\t.bundle_unlock";
  EmitEOL();
}

/// EmitRawText - If this file is backed by an assembly streamer, this dumps
/// the specified string in the output .s file.  This capability is
/// indicated by the hasRawTextSupport() predicate.
void MCAsmStreamer::EmitRawTextImpl(StringRef String) {
  if (!String.empty() && String.back() == '\n')
    String = String.substr(0, String.size()-1);
  OS << String;
  EmitEOL();
}

void MCAsmStreamer::FinishImpl() {
  // If we are generating dwarf for assembly source files dump out the sections.
  if (getContext().getGenDwarfForAssembly())
    MCGenDwarfInfo::Emit(this);

  // Emit the label for the line table, if requested - since the rest of the
  // line table will be defined by .loc/.file directives, and not emitted
  // directly, the label is the only work required here.
  auto &Tables = getContext().getMCDwarfLineTables();
  if (!Tables.empty()) {
    assert(Tables.size() == 1 && "asm output only supports one line table");
    if (auto *Label = Tables.begin()->second.getLabel()) {
      SwitchSection(getContext().getObjectFileInfo()->getDwarfLineSection());
      EmitLabel(Label);
    }
  }
}

MCStreamer *llvm::createAsmStreamer(MCContext &Context,
                                    formatted_raw_ostream &OS,
                                    bool isVerboseAsm, bool useDwarfDirectory,
                                    MCInstPrinter *IP, MCCodeEmitter *CE,
                                    MCAsmBackend *MAB, bool ShowInst) {
  return new MCAsmStreamer(Context, OS, isVerboseAsm, useDwarfDirectory, IP, CE,
                           MAB, ShowInst);
}<|MERGE_RESOLUTION|>--- conflicted
+++ resolved
@@ -68,12 +68,8 @@
       : MCStreamer(Context), OS(os), MAI(Context.getAsmInfo()),
         InstPrinter(printer), Emitter(emitter), AsmBackend(asmbackend),
         CommentStream(CommentToEmit), IsVerboseAsm(isVerboseAsm),
-<<<<<<< HEAD
-        ShowInst(showInst), UseDwarfDirectory(useDwarfDirectory) {
-=======
-        ShowInst(showInst), UseLoc(useLoc), UseCFI(useCFI),
-        UseDwarfDirectory(useDwarfDirectory), BundleAlignmentEnabled(0) {
->>>>>>> e9bc2f01
+        ShowInst(showInst), UseDwarfDirectory(useDwarfDirectory),
+        BundleAlignmentEnabled(0) {
     if (InstPrinter && IsVerboseAsm)
       InstPrinter->setCommentStream(CommentStream);
   }
