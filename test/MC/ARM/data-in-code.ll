--- conflicted
+++ resolved
@@ -1,16 +1,9 @@
-<<<<<<< HEAD
-;; RUN: llc -O0 -verify-machineinstrs -fast-isel-abort -mtriple=armv7-linux-gnueabi -filetype=obj %s -o - | \
-;; RUN:   llvm-readobj -t | FileCheck -check-prefix=ARM %s
-
-;; RUN: llc -O0 -verify-machineinstrs -fast-isel-abort -mtriple=thumbv7-linux-gnueabi -filetype=obj %s -o - | \
-=======
 ;; RUN: llc -O0 -verify-machineinstrs -fast-isel-abort \
 ;; RUN:   -mtriple=armv7-linux-gnueabi -filetype=obj %s -o - | \
 ;; RUN:   llvm-readobj -t | FileCheck -check-prefix=ARM %s
 
 ;; RUN: llc -O0 -verify-machineinstrs -fast-isel-abort \
 ;; RUN:   -mtriple=thumbv7-linux-gnueabi -filetype=obj %s -o - | \
->>>>>>> 5b8f1242
 ;; RUN:   llvm-readobj -t | FileCheck -check-prefix=TMB %s
 
 ;; Ensure that if a jump table is generated that it has Mapping Symbols
